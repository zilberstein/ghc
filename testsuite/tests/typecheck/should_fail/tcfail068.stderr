
tcfail068.hs:14:9:
    Couldn't match type ‘s1’ with ‘s’
      ‘s1’ is a rigid type variable bound by
           a type expected by the context: GHC.ST.ST s1 (IndTree s a)
           at tcfail068.hs:13:9
      ‘s’ is a rigid type variable bound by
          the type signature for
            itgen :: Constructed a => (Int, Int) -> a -> IndTree s a
          at tcfail068.hs:11:10
    Expected type: GHC.ST.ST s1 (IndTree s a)
      Actual type: GHC.ST.ST s1 (STArray s1 (Int, Int) a)
    Relevant bindings include
      itgen :: (Int, Int) -> a -> IndTree s a
        (bound at tcfail068.hs:12:1)
    In the first argument of ‘runST’, namely
      ‘(newSTArray ((1, 1), n) x)’
    In the expression: runST (newSTArray ((1, 1), n) x)

tcfail068.hs:19:21:
    Couldn't match type ‘s’ with ‘s1’
      ‘s’ is a rigid type variable bound by
          the type signature for
            itiap :: Constructed a =>
                     (Int, Int) -> (a -> a) -> IndTree s a -> IndTree s a
          at tcfail068.hs:16:10
      ‘s1’ is a rigid type variable bound by
           a type expected by the context: GHC.ST.ST s1 (IndTree s a)
           at tcfail068.hs:18:9
    Expected type: STArray s1 (Int, Int) a
      Actual type: IndTree s a
    Relevant bindings include
      arr :: IndTree s a (bound at tcfail068.hs:17:11)
      itiap :: (Int, Int) -> (a -> a) -> IndTree s a -> IndTree s a
        (bound at tcfail068.hs:17:1)
    In the first argument of ‘readSTArray’, namely ‘arr’
    In the first argument of ‘(>>=)’, namely ‘readSTArray arr i’

<<<<<<< HEAD
tcfail068.hs:24:35:
=======
tcfail068.hs:24:36:
>>>>>>> c4eb0176
    Couldn't match type ‘s’ with ‘s1’
      ‘s’ is a rigid type variable bound by
          the type signature for
            itrap :: Constructed a =>
                     ((Int, Int), (Int, Int)) -> (a -> a) -> IndTree s a -> IndTree s a
          at tcfail068.hs:23:10
      ‘s1’ is a rigid type variable bound by
           a type expected by the context: GHC.ST.ST s1 (IndTree s a)
           at tcfail068.hs:24:29
    Expected type: GHC.ST.ST s1 (IndTree s a)
      Actual type: GHC.ST.ST s (IndTree s a)
    Relevant bindings include
      itrap' :: Int -> Int -> GHC.ST.ST s (IndTree s a)
        (bound at tcfail068.hs:26:9)
      itrapsnd :: Int -> Int -> GHC.ST.ST s (IndTree s a)
        (bound at tcfail068.hs:29:9)
      arr :: IndTree s a (bound at tcfail068.hs:24:23)
      itrap :: ((Int, Int), (Int, Int))
               -> (a -> a) -> IndTree s a -> IndTree s a
        (bound at tcfail068.hs:24:1)
    In the first argument of ‘runST’, namely ‘(itrap' i k)’
    In the expression: runST (itrap' i k)

tcfail068.hs:36:46:
    Couldn't match type ‘s’ with ‘s1’
      ‘s’ is a rigid type variable bound by
          the type signature for
            itrapstate :: Constructed b =>
                          ((Int, Int), (Int, Int))
                          -> (a -> b -> (a, b))
                          -> ((Int, Int) -> c -> a)
                          -> (a -> c)
                          -> c
                          -> IndTree s b
                          -> (c, IndTree s b)
          at tcfail068.hs:34:15
      ‘s1’ is a rigid type variable bound by
           a type expected by the context: GHC.ST.ST s1 (c, IndTree s b)
           at tcfail068.hs:36:40
    Expected type: GHC.ST.ST s1 (c, IndTree s b)
      Actual type: GHC.ST.ST s (c, IndTree s b)
    Relevant bindings include
      itrapstate' :: Int -> Int -> c -> GHC.ST.ST s (c, IndTree s b)
        (bound at tcfail068.hs:38:9)
      itrapstatesnd :: Int -> Int -> c -> GHC.ST.ST s (c, IndTree s b)
        (bound at tcfail068.hs:41:9)
      arr :: IndTree s b (bound at tcfail068.hs:36:34)
      itrapstate :: ((Int, Int), (Int, Int))
                    -> (a -> b -> (a, b))
                    -> ((Int, Int) -> c -> a)
                    -> (a -> c)
                    -> c
                    -> IndTree s b
                    -> (c, IndTree s b)
        (bound at tcfail068.hs:36:1)
    In the first argument of ‘runST’, namely ‘(itrapstate' i k s)’
    In the expression: runST (itrapstate' i k s)<|MERGE_RESOLUTION|>--- conflicted
+++ resolved
@@ -36,11 +36,7 @@
     In the first argument of ‘readSTArray’, namely ‘arr’
     In the first argument of ‘(>>=)’, namely ‘readSTArray arr i’
 
-<<<<<<< HEAD
-tcfail068.hs:24:35:
-=======
 tcfail068.hs:24:36:
->>>>>>> c4eb0176
     Couldn't match type ‘s’ with ‘s1’
       ‘s’ is a rigid type variable bound by
           the type signature for
