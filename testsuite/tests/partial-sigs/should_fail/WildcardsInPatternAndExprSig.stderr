<<<<<<< HEAD

WildcardsInPatternAndExprSig.hs:4:18: error:
    Found hole: _a :: w_c0
    Where: ‘w_c0’ is a rigid type variable bound by
                  the inferred type of bar :: Maybe [w_c0] -> w_c0 -> [w_c0]
                  at WildcardsInPatternAndExprSig.hs:4:1
    To use the inferred type, enable PartialTypeSignatures
    Relevant bindings include
      bar :: Maybe [w_c0] -> w_c0 -> [w_c0]
        (bound at WildcardsInPatternAndExprSig.hs:4:1)
    In a pattern type signature: _a
    In the pattern: x :: _a
    In the pattern: [x :: _a]

WildcardsInPatternAndExprSig.hs:4:25: error:
    Found hole: _ :: [w_c0]
    Where: ‘w_c0’ is a rigid type variable bound by
                  the inferred type of bar :: Maybe [w_c0] -> w_c0 -> [w_c0]
                  at WildcardsInPatternAndExprSig.hs:4:1
    To use the inferred type, enable PartialTypeSignatures
    Relevant bindings include
      bar :: Maybe [w_c0] -> w_c0 -> [w_c0]
        (bound at WildcardsInPatternAndExprSig.hs:4:1)
    In a pattern type signature: _
    In the pattern: [x :: _a] :: _
    In the pattern: Just ([x :: _a] :: _)

WildcardsInPatternAndExprSig.hs:4:38: error:
    Found hole: _b :: w_c0
    Where: ‘w_c0’ is a rigid type variable bound by
                  the inferred type of bar :: Maybe [w_c0] -> w_c0 -> [w_c0]
                  at WildcardsInPatternAndExprSig.hs:4:1
    To use the inferred type, enable PartialTypeSignatures
    Relevant bindings include
      bar :: Maybe [w_c0] -> w_c0 -> [w_c0]
        (bound at WildcardsInPatternAndExprSig.hs:4:1)
    In a pattern type signature: Maybe [_b]
    In the pattern: Just ([x :: _a] :: _) :: Maybe [_b]
    In an equation for ‘bar’:
        bar (Just ([x :: _a] :: _) :: Maybe [_b]) (z :: _c)
          = [x, z] :: [_d]

WildcardsInPatternAndExprSig.hs:4:49: error:
    Found hole: _c :: w_c0
    Where: ‘w_c0’ is a rigid type variable bound by
                  the inferred type of bar :: Maybe [w_c0] -> w_c0 -> [w_c0]
                  at WildcardsInPatternAndExprSig.hs:4:1
    To use the inferred type, enable PartialTypeSignatures
    Relevant bindings include
      x :: w_c0 (bound at WildcardsInPatternAndExprSig.hs:4:13)
      bar :: Maybe [w_c0] -> w_c0 -> [w_c0]
        (bound at WildcardsInPatternAndExprSig.hs:4:1)
    In a pattern type signature: _c
    In the pattern: z :: _c
    In an equation for ‘bar’:
        bar (Just ([x :: _a] :: _) :: Maybe [_b]) (z :: _c)
          = [x, z] :: [_d]

WildcardsInPatternAndExprSig.hs:4:66: error:
    Found hole: _d :: w_c0
    Where: ‘w_c0’ is a rigid type variable bound by
                  the inferred type of bar :: Maybe [w_c0] -> w_c0 -> [w_c0]
                  at WildcardsInPatternAndExprSig.hs:4:1
    To use the inferred type, enable PartialTypeSignatures
    Relevant bindings include
      z :: w_c0 (bound at WildcardsInPatternAndExprSig.hs:4:44)
      x :: w_c0 (bound at WildcardsInPatternAndExprSig.hs:4:13)
      bar :: Maybe [w_c0] -> w_c0 -> [w_c0]
        (bound at WildcardsInPatternAndExprSig.hs:4:1)
    In an expression type signature: [_d]
    In the expression: [x, z] :: [_d]
    In an equation for ‘bar’:
        bar (Just ([x :: _a] :: _) :: Maybe [_b]) (z :: _c)
          = [x, z] :: [_d]
=======

WildcardsInPatternAndExprSig.hs:4:18: error:
    Found type wildcard ‘_a’ standing for ‘t’
    Where: ‘t’ is a rigid type variable bound by
               the inferred type of bar :: Maybe [t] -> t -> [t]
               at WildcardsInPatternAndExprSig.hs:4:1
    To use the inferred type, enable PartialTypeSignatures
    Relevant bindings include
      bar :: Maybe [t] -> t -> [t]
        (bound at WildcardsInPatternAndExprSig.hs:4:1)
    In a pattern type signature: _a
    In the pattern: x :: _a
    In the pattern: [x :: _a]

WildcardsInPatternAndExprSig.hs:4:25: error:
    Found type wildcard ‘_’ standing for ‘[t]’
    Where: ‘t’ is a rigid type variable bound by
               the inferred type of bar :: Maybe [t] -> t -> [t]
               at WildcardsInPatternAndExprSig.hs:4:1
    To use the inferred type, enable PartialTypeSignatures
    Relevant bindings include
      bar :: Maybe [t] -> t -> [t]
        (bound at WildcardsInPatternAndExprSig.hs:4:1)
    In a pattern type signature: _
    In the pattern: [x :: _a] :: _
    In the pattern: Just ([x :: _a] :: _)

WildcardsInPatternAndExprSig.hs:4:38: error:
    Found type wildcard ‘_b’ standing for ‘t’
    Where: ‘t’ is a rigid type variable bound by
               the inferred type of bar :: Maybe [t] -> t -> [t]
               at WildcardsInPatternAndExprSig.hs:4:1
    To use the inferred type, enable PartialTypeSignatures
    Relevant bindings include
      bar :: Maybe [t] -> t -> [t]
        (bound at WildcardsInPatternAndExprSig.hs:4:1)
    In a pattern type signature: Maybe [_b]
    In the pattern: Just ([x :: _a] :: _) :: Maybe [_b]
    In an equation for ‘bar’:
        bar (Just ([x :: _a] :: _) :: Maybe [_b]) (z :: _c)
          = [x, z] :: [_d]

WildcardsInPatternAndExprSig.hs:4:49: error:
    Found type wildcard ‘_c’ standing for ‘t’
    Where: ‘t’ is a rigid type variable bound by
               the inferred type of bar :: Maybe [t] -> t -> [t]
               at WildcardsInPatternAndExprSig.hs:4:1
    To use the inferred type, enable PartialTypeSignatures
    Relevant bindings include
      x :: t (bound at WildcardsInPatternAndExprSig.hs:4:13)
      bar :: Maybe [t] -> t -> [t]
        (bound at WildcardsInPatternAndExprSig.hs:4:1)
    In a pattern type signature: _c
    In the pattern: z :: _c
    In an equation for ‘bar’:
        bar (Just ([x :: _a] :: _) :: Maybe [_b]) (z :: _c)
          = [x, z] :: [_d]

WildcardsInPatternAndExprSig.hs:4:66: error:
    Found type wildcard ‘_d’ standing for ‘t’
    Where: ‘t’ is a rigid type variable bound by
               the inferred type of bar :: Maybe [t] -> t -> [t]
               at WildcardsInPatternAndExprSig.hs:4:1
    To use the inferred type, enable PartialTypeSignatures
    Relevant bindings include
      z :: t (bound at WildcardsInPatternAndExprSig.hs:4:44)
      x :: t (bound at WildcardsInPatternAndExprSig.hs:4:13)
      bar :: Maybe [t] -> t -> [t]
        (bound at WildcardsInPatternAndExprSig.hs:4:1)
    In an expression type signature: [_d]
    In the expression: [x, z] :: [_d]
    In an equation for ‘bar’:
        bar (Just ([x :: _a] :: _) :: Maybe [_b]) (z :: _c)
          = [x, z] :: [_d]
>>>>>>> 64dba511
<|MERGE_RESOLUTION|>--- conflicted
+++ resolved
@@ -1,151 +1,74 @@
-<<<<<<< HEAD
-
-WildcardsInPatternAndExprSig.hs:4:18: error:
-    Found hole: _a :: w_c0
-    Where: ‘w_c0’ is a rigid type variable bound by
-                  the inferred type of bar :: Maybe [w_c0] -> w_c0 -> [w_c0]
-                  at WildcardsInPatternAndExprSig.hs:4:1
-    To use the inferred type, enable PartialTypeSignatures
-    Relevant bindings include
-      bar :: Maybe [w_c0] -> w_c0 -> [w_c0]
-        (bound at WildcardsInPatternAndExprSig.hs:4:1)
-    In a pattern type signature: _a
-    In the pattern: x :: _a
-    In the pattern: [x :: _a]
-
-WildcardsInPatternAndExprSig.hs:4:25: error:
-    Found hole: _ :: [w_c0]
-    Where: ‘w_c0’ is a rigid type variable bound by
-                  the inferred type of bar :: Maybe [w_c0] -> w_c0 -> [w_c0]
-                  at WildcardsInPatternAndExprSig.hs:4:1
-    To use the inferred type, enable PartialTypeSignatures
-    Relevant bindings include
-      bar :: Maybe [w_c0] -> w_c0 -> [w_c0]
-        (bound at WildcardsInPatternAndExprSig.hs:4:1)
-    In a pattern type signature: _
-    In the pattern: [x :: _a] :: _
-    In the pattern: Just ([x :: _a] :: _)
-
-WildcardsInPatternAndExprSig.hs:4:38: error:
-    Found hole: _b :: w_c0
-    Where: ‘w_c0’ is a rigid type variable bound by
-                  the inferred type of bar :: Maybe [w_c0] -> w_c0 -> [w_c0]
-                  at WildcardsInPatternAndExprSig.hs:4:1
-    To use the inferred type, enable PartialTypeSignatures
-    Relevant bindings include
-      bar :: Maybe [w_c0] -> w_c0 -> [w_c0]
-        (bound at WildcardsInPatternAndExprSig.hs:4:1)
-    In a pattern type signature: Maybe [_b]
-    In the pattern: Just ([x :: _a] :: _) :: Maybe [_b]
-    In an equation for ‘bar’:
-        bar (Just ([x :: _a] :: _) :: Maybe [_b]) (z :: _c)
-          = [x, z] :: [_d]
-
-WildcardsInPatternAndExprSig.hs:4:49: error:
-    Found hole: _c :: w_c0
-    Where: ‘w_c0’ is a rigid type variable bound by
-                  the inferred type of bar :: Maybe [w_c0] -> w_c0 -> [w_c0]
-                  at WildcardsInPatternAndExprSig.hs:4:1
-    To use the inferred type, enable PartialTypeSignatures
-    Relevant bindings include
-      x :: w_c0 (bound at WildcardsInPatternAndExprSig.hs:4:13)
-      bar :: Maybe [w_c0] -> w_c0 -> [w_c0]
-        (bound at WildcardsInPatternAndExprSig.hs:4:1)
-    In a pattern type signature: _c
-    In the pattern: z :: _c
-    In an equation for ‘bar’:
-        bar (Just ([x :: _a] :: _) :: Maybe [_b]) (z :: _c)
-          = [x, z] :: [_d]
-
-WildcardsInPatternAndExprSig.hs:4:66: error:
-    Found hole: _d :: w_c0
-    Where: ‘w_c0’ is a rigid type variable bound by
-                  the inferred type of bar :: Maybe [w_c0] -> w_c0 -> [w_c0]
-                  at WildcardsInPatternAndExprSig.hs:4:1
-    To use the inferred type, enable PartialTypeSignatures
-    Relevant bindings include
-      z :: w_c0 (bound at WildcardsInPatternAndExprSig.hs:4:44)
-      x :: w_c0 (bound at WildcardsInPatternAndExprSig.hs:4:13)
-      bar :: Maybe [w_c0] -> w_c0 -> [w_c0]
-        (bound at WildcardsInPatternAndExprSig.hs:4:1)
-    In an expression type signature: [_d]
-    In the expression: [x, z] :: [_d]
-    In an equation for ‘bar’:
-        bar (Just ([x :: _a] :: _) :: Maybe [_b]) (z :: _c)
-          = [x, z] :: [_d]
-=======
-
-WildcardsInPatternAndExprSig.hs:4:18: error:
-    Found type wildcard ‘_a’ standing for ‘t’
-    Where: ‘t’ is a rigid type variable bound by
-               the inferred type of bar :: Maybe [t] -> t -> [t]
-               at WildcardsInPatternAndExprSig.hs:4:1
-    To use the inferred type, enable PartialTypeSignatures
-    Relevant bindings include
-      bar :: Maybe [t] -> t -> [t]
-        (bound at WildcardsInPatternAndExprSig.hs:4:1)
-    In a pattern type signature: _a
-    In the pattern: x :: _a
-    In the pattern: [x :: _a]
-
-WildcardsInPatternAndExprSig.hs:4:25: error:
-    Found type wildcard ‘_’ standing for ‘[t]’
-    Where: ‘t’ is a rigid type variable bound by
-               the inferred type of bar :: Maybe [t] -> t -> [t]
-               at WildcardsInPatternAndExprSig.hs:4:1
-    To use the inferred type, enable PartialTypeSignatures
-    Relevant bindings include
-      bar :: Maybe [t] -> t -> [t]
-        (bound at WildcardsInPatternAndExprSig.hs:4:1)
-    In a pattern type signature: _
-    In the pattern: [x :: _a] :: _
-    In the pattern: Just ([x :: _a] :: _)
-
-WildcardsInPatternAndExprSig.hs:4:38: error:
-    Found type wildcard ‘_b’ standing for ‘t’
-    Where: ‘t’ is a rigid type variable bound by
-               the inferred type of bar :: Maybe [t] -> t -> [t]
-               at WildcardsInPatternAndExprSig.hs:4:1
-    To use the inferred type, enable PartialTypeSignatures
-    Relevant bindings include
-      bar :: Maybe [t] -> t -> [t]
-        (bound at WildcardsInPatternAndExprSig.hs:4:1)
-    In a pattern type signature: Maybe [_b]
-    In the pattern: Just ([x :: _a] :: _) :: Maybe [_b]
-    In an equation for ‘bar’:
-        bar (Just ([x :: _a] :: _) :: Maybe [_b]) (z :: _c)
-          = [x, z] :: [_d]
-
-WildcardsInPatternAndExprSig.hs:4:49: error:
-    Found type wildcard ‘_c’ standing for ‘t’
-    Where: ‘t’ is a rigid type variable bound by
-               the inferred type of bar :: Maybe [t] -> t -> [t]
-               at WildcardsInPatternAndExprSig.hs:4:1
-    To use the inferred type, enable PartialTypeSignatures
-    Relevant bindings include
-      x :: t (bound at WildcardsInPatternAndExprSig.hs:4:13)
-      bar :: Maybe [t] -> t -> [t]
-        (bound at WildcardsInPatternAndExprSig.hs:4:1)
-    In a pattern type signature: _c
-    In the pattern: z :: _c
-    In an equation for ‘bar’:
-        bar (Just ([x :: _a] :: _) :: Maybe [_b]) (z :: _c)
-          = [x, z] :: [_d]
-
-WildcardsInPatternAndExprSig.hs:4:66: error:
-    Found type wildcard ‘_d’ standing for ‘t’
-    Where: ‘t’ is a rigid type variable bound by
-               the inferred type of bar :: Maybe [t] -> t -> [t]
-               at WildcardsInPatternAndExprSig.hs:4:1
-    To use the inferred type, enable PartialTypeSignatures
-    Relevant bindings include
-      z :: t (bound at WildcardsInPatternAndExprSig.hs:4:44)
-      x :: t (bound at WildcardsInPatternAndExprSig.hs:4:13)
-      bar :: Maybe [t] -> t -> [t]
-        (bound at WildcardsInPatternAndExprSig.hs:4:1)
-    In an expression type signature: [_d]
-    In the expression: [x, z] :: [_d]
-    In an equation for ‘bar’:
-        bar (Just ([x :: _a] :: _) :: Maybe [_b]) (z :: _c)
-          = [x, z] :: [_d]
->>>>>>> 64dba511
+
+WildcardsInPatternAndExprSig.hs:4:18: error:
+    Found type wildcard ‘_a’ standing for ‘t’
+    Where: ‘t’ is a rigid type variable bound by
+               the inferred type of bar :: Maybe [t] -> t -> [t]
+               at WildcardsInPatternAndExprSig.hs:4:1
+    To use the inferred type, enable PartialTypeSignatures
+    Relevant bindings include
+      bar :: Maybe [t] -> t -> [t]
+        (bound at WildcardsInPatternAndExprSig.hs:4:1)
+    In a pattern type signature: _a
+    In the pattern: x :: _a
+    In the pattern: [x :: _a]
+
+WildcardsInPatternAndExprSig.hs:4:25: error:
+    Found type wildcard ‘_’ standing for ‘[t]’
+    Where: ‘t’ is a rigid type variable bound by
+               the inferred type of bar :: Maybe [t] -> t -> [t]
+               at WildcardsInPatternAndExprSig.hs:4:1
+    To use the inferred type, enable PartialTypeSignatures
+    Relevant bindings include
+      bar :: Maybe [t] -> t -> [t]
+        (bound at WildcardsInPatternAndExprSig.hs:4:1)
+    In a pattern type signature: _
+    In the pattern: [x :: _a] :: _
+    In the pattern: Just ([x :: _a] :: _)
+
+WildcardsInPatternAndExprSig.hs:4:38: error:
+    Found type wildcard ‘_b’ standing for ‘t’
+    Where: ‘t’ is a rigid type variable bound by
+               the inferred type of bar :: Maybe [t] -> t -> [t]
+               at WildcardsInPatternAndExprSig.hs:4:1
+    To use the inferred type, enable PartialTypeSignatures
+    Relevant bindings include
+      bar :: Maybe [t] -> t -> [t]
+        (bound at WildcardsInPatternAndExprSig.hs:4:1)
+    In a pattern type signature: Maybe [_b]
+    In the pattern: Just ([x :: _a] :: _) :: Maybe [_b]
+    In an equation for ‘bar’:
+        bar (Just ([x :: _a] :: _) :: Maybe [_b]) (z :: _c)
+          = [x, z] :: [_d]
+
+WildcardsInPatternAndExprSig.hs:4:49: error:
+    Found type wildcard ‘_c’ standing for ‘t’
+    Where: ‘t’ is a rigid type variable bound by
+               the inferred type of bar :: Maybe [t] -> t -> [t]
+               at WildcardsInPatternAndExprSig.hs:4:1
+    To use the inferred type, enable PartialTypeSignatures
+    Relevant bindings include
+      x :: t (bound at WildcardsInPatternAndExprSig.hs:4:13)
+      bar :: Maybe [t] -> t -> [t]
+        (bound at WildcardsInPatternAndExprSig.hs:4:1)
+    In a pattern type signature: _c
+    In the pattern: z :: _c
+    In an equation for ‘bar’:
+        bar (Just ([x :: _a] :: _) :: Maybe [_b]) (z :: _c)
+          = [x, z] :: [_d]
+
+WildcardsInPatternAndExprSig.hs:4:66: error:
+    Found type wildcard ‘_d’ standing for ‘t’
+    Where: ‘t’ is a rigid type variable bound by
+               the inferred type of bar :: Maybe [t] -> t -> [t]
+               at WildcardsInPatternAndExprSig.hs:4:1
+    To use the inferred type, enable PartialTypeSignatures
+    Relevant bindings include
+      z :: t (bound at WildcardsInPatternAndExprSig.hs:4:44)
+      x :: t (bound at WildcardsInPatternAndExprSig.hs:4:13)
+      bar :: Maybe [t] -> t -> [t]
+        (bound at WildcardsInPatternAndExprSig.hs:4:1)
+    In an expression type signature: [_d]
+    In the expression: [x, z] :: [_d]
+    In an equation for ‘bar’:
+        bar (Just ([x :: _a] :: _) :: Maybe [_b]) (z :: _c)
+          = [x, z] :: [_d]