--- conflicted
+++ resolved
@@ -2036,13 +2036,6 @@
   , not (null gres)
   , Imported (imp_spec:_) <- [gre_prov (head gres)] ]
 
-<<<<<<< HEAD
-requestCoercible :: CtLoc -> TcType -> TcType -> TcS MaybeNew
-requestCoercible loc ty1 ty2 =
-    ASSERT2( typeKind ty1 `tcEqKind` typeKind ty2, ppr ty1 <+> ppr ty2)
-    newWantedEvVarNonrec loc' (mkCoerciblePred ty1 ty2)
-  where loc' = bumpCtLocDepth CountConstraints loc
-=======
 requestCoercible :: CtLoc -> TcType -> TcType
                  -> TcS ( [CtEvidence]      -- Fresh goals to solve
                         , TcCoercion )      -- Coercion witnessing (Coercible t1 t2)
@@ -2055,7 +2048,6 @@
            -- Evidence for a Coercible constraint is always a coercion t1 ~R t2
   where
      loc' = bumpCtLocDepth CountConstraints loc
->>>>>>> 35672072
 \end{code}
 
 Note [Coercible Instances]
