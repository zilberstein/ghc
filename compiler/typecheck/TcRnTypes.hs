{-
(c) The University of Glasgow 2006-2012
(c) The GRASP Project, Glasgow University, 1992-2002


Various types used during typechecking, please see TcRnMonad as well for
operations on these types. You probably want to import it, instead of this
module.

All the monads exported here are built on top of the same IOEnv monad. The
monad functions like a Reader monad in the way it passes the environment
around. This is done to allow the environment to be manipulated in a stack
like fashion when entering expressions... ect.

For state that is global and should be returned at the end (e.g not part
of the stack mechanism), you should use an TcRef (= IORef) to store them.
-}

{-# LANGUAGE CPP, ExistentialQuantification, GeneralizedNewtypeDeriving #-}

module TcRnTypes(
        TcRnIf, TcRn, TcM, RnM, IfM, IfL, IfG, -- The monad is opaque outside this module
        TcRef,

        -- The environment types
        Env(..),
        TcGblEnv(..), TcLclEnv(..),
        IfGblEnv(..), IfLclEnv(..),
        tcVisibleOrphanMods,

        -- Frontend types (shouldn't really be here)
        FrontendResult(..),

        -- Renamer types
        ErrCtxt, RecFieldEnv,
        ImportAvails(..), emptyImportAvails, plusImportAvails,
        WhereFrom(..), mkModDeps,

        -- Typechecker types
        TcTypeEnv, TcIdBinderStack, TcIdBinder(..),
        TcTyThing(..), PromotionErr(..),
        SelfBootInfo(..),
        pprTcTyThingCategory, pprPECategory,

        -- Desugaring types
        DsM, DsLclEnv(..), DsGblEnv(..), PArrBuiltin(..),
        DsMetaEnv, DsMetaVal(..),

        -- Template Haskell
        ThStage(..), SpliceType(..), PendingStuff(..),
        topStage, topAnnStage, topSpliceStage,
        ThLevel, impLevel, outerLevel, thLevel,

        -- Arrows
        ArrowCtxt(..),

        -- TcSigInfo
        TcSigInfo(..), TcIdSigInfo(..), TcPatSynInfo(..), TcIdSigBndr(..),
        findScopedTyVars, isPartialSig, noCompleteSig, tcSigInfoName,
        completeIdSigPolyId, completeSigPolyId_maybe, completeIdSigPolyId_maybe,

        -- Canonical constraints
        Xi, Ct(..), Cts, emptyCts, andCts, andManyCts, pprCts,
        singleCt, listToCts, ctsElts, consCts, snocCts, extendCtsList,
        isEmptyCts, isCTyEqCan, isCFunEqCan,
        isCDictCan_Maybe, isCFunEqCan_maybe,
        isCIrredEvCan, isCNonCanonical, isWantedCt, isDerivedCt,
        isGivenCt, isHoleCt, isOutOfScopeCt, isExprHoleCt, isTypeHoleCt,
        ctEvidence, ctLoc, setCtLoc, ctPred, ctFlavour, ctEqRel, ctOrigin,
        mkNonCanonical, mkNonCanonicalCt,
        ctEvPred, ctEvLoc, ctEvOrigin, ctEvEqRel,
        ctEvTerm, ctEvCoercion, ctEvId,

        WantedConstraints(..), insolubleWC, emptyWC, isEmptyWC,
        andWC, unionsWC, addSimples, addImplics, mkSimpleWC, addInsols,
        dropDerivedWC, dropDerivedSimples, dropDerivedInsols,
        isDroppableDerivedLoc, insolubleImplic, trulyInsoluble,
        arisesFromGivens,

        Implication(..), ImplicStatus(..), isInsolubleStatus,
        SubGoalDepth, initialSubGoalDepth,
        bumpSubGoalDepth, subGoalDepthExceeded,
        CtLoc(..), ctLocSpan, ctLocEnv, ctLocLevel, ctLocOrigin,
        ctLocDepth, bumpCtLocDepth,
        setCtLocOrigin, setCtLocEnv, setCtLocSpan,
        CtOrigin(..), pprCtOrigin, pprCtLoc,
        pushErrCtxt, pushErrCtxtSameOrigin,

        SkolemInfo(..), pprSigSkolInfo, pprSkolInfo,

        CtEvidence(..),
        mkGivenLoc,
        isWanted, isGiven, isDerived,
        ctEvRole,

        -- Constraint solver plugins
        TcPlugin(..), TcPluginResult(..), TcPluginSolver,
        TcPluginM, runTcPluginM, unsafeTcPluginTcM,
        getEvBindsTcPluginM_maybe,

        CtFlavour(..), ctEvFlavour,
        CtFlavourRole, ctEvFlavourRole, ctFlavourRole,
        eqCanRewrite, eqCanRewriteFR, canDischarge, canDischargeFR,

        -- Pretty printing
        pprEvVarTheta,
        pprEvVars, pprEvVarWithType,

        -- Misc other types
        TcId, TcIdSet, HoleSort(..)

  ) where

#include "HsVersions.h"

import HsSyn
import CoreSyn
import HscTypes
import TcEvidence
import Type
import CoAxiom  ( Role )
import Class    ( Class )
import TyCon    ( TyCon )
import ConLike  ( ConLike(..) )
import DataCon  ( DataCon, dataConUserType, dataConOrigArgTys )
import PatSyn   ( PatSyn, patSynType )
<<<<<<< HEAD
import Id       ( idName )
=======
import FieldLabel ( FieldLabel )
>>>>>>> 43751b24
import TcType
import Annotations
import InstEnv
import FamInstEnv
import IOEnv
import RdrName
import Name
import NameEnv
import NameSet
import Avail
import Var
import VarEnv
import Module
import SrcLoc
import VarSet
import ErrUtils
import UniqFM
import UniqSupply
import BasicTypes
import Bag
import DynFlags
import Outputable
import ListSetOps
import FastString
import GHC.Fingerprint

import Data.Set (Set)
import Control.Monad (ap, liftM)

#ifdef GHCI
import Data.Map      ( Map )
import Data.Dynamic  ( Dynamic )
import Data.Typeable ( TypeRep )

import qualified Language.Haskell.TH as TH
#endif

{-
************************************************************************
*                                                                      *
               Standard monad definition for TcRn
    All the combinators for the monad can be found in TcRnMonad
*                                                                      *
************************************************************************

The monad itself has to be defined here, because it is mentioned by ErrCtxt
-}

type TcRnIf a b = IOEnv (Env a b)
type TcRn       = TcRnIf TcGblEnv TcLclEnv    -- Type inference
type IfM lcl    = TcRnIf IfGblEnv lcl         -- Iface stuff
type IfG        = IfM ()                      --    Top level
type IfL        = IfM IfLclEnv                --    Nested
type DsM        = TcRnIf DsGblEnv DsLclEnv    -- Desugaring

-- TcRn is the type-checking and renaming monad: the main monad that
-- most type-checking takes place in.  The global environment is
-- 'TcGblEnv', which tracks all of the top-level type-checking
-- information we've accumulated while checking a module, while the
-- local environment is 'TcLclEnv', which tracks local information as
-- we move inside expressions.

-- | Historical "renaming monad" (now it's just 'TcRn').
type RnM  = TcRn

-- | Historical "type-checking monad" (now it's just 'TcRn').
type TcM  = TcRn

-- We 'stack' these envs through the Reader like monad infastructure
-- as we move into an expression (although the change is focused in
-- the lcl type).
data Env gbl lcl
  = Env {
        env_top  :: HscEnv,  -- Top-level stuff that never changes
                             -- Includes all info about imported things

        env_us   :: {-# UNPACK #-} !(IORef UniqSupply),
                             -- Unique supply for local varibles

        env_gbl  :: gbl,     -- Info about things defined at the top level
                             -- of the module being compiled

        env_lcl  :: lcl      -- Nested stuff; changes as we go into
    }

instance ContainsDynFlags (Env gbl lcl) where
    extractDynFlags env = hsc_dflags (env_top env)
    replaceDynFlags env dflags
        = env {env_top = replaceDynFlags (env_top env) dflags}

instance ContainsModule gbl => ContainsModule (Env gbl lcl) where
    extractModule env = extractModule (env_gbl env)


{-
************************************************************************
*                                                                      *
                The interface environments
              Used when dealing with IfaceDecls
*                                                                      *
************************************************************************
-}

data IfGblEnv
  = IfGblEnv {
        -- The type environment for the module being compiled,
        -- in case the interface refers back to it via a reference that
        -- was originally a hi-boot file.
        -- We need the module name so we can test when it's appropriate
        -- to look in this env.
        if_rec_types :: Maybe (Module, IfG TypeEnv)
                -- Allows a read effect, so it can be in a mutable
                -- variable; c.f. handling the external package type env
                -- Nothing => interactive stuff, no loops possible
    }

data IfLclEnv
  = IfLclEnv {
        -- The module for the current IfaceDecl
        -- So if we see   f = \x -> x
        -- it means M.f = \x -> x, where M is the if_mod
        if_mod :: Module,

        -- The field is used only for error reporting
        -- if (say) there's a Lint error in it
        if_loc :: SDoc,
                -- Where the interface came from:
                --      .hi file, or GHCi state, or ext core
                -- plus which bit is currently being examined

        if_tv_env  :: UniqFM TyVar,     -- Nested tyvar bindings
                                        -- (and coercions)
        if_id_env  :: UniqFM Id         -- Nested id binding
    }

{-
************************************************************************
*                                                                      *
                Desugarer monad
*                                                                      *
************************************************************************

Now the mondo monad magic (yes, @DsM@ is a silly name)---carry around
a @UniqueSupply@ and some annotations, which
presumably include source-file location information:
-}

-- If '-XParallelArrays' is given, the desugarer populates this table with the corresponding
-- variables found in 'Data.Array.Parallel'.
--
data PArrBuiltin
        = PArrBuiltin
        { lengthPVar         :: Var     -- ^ lengthP
        , replicatePVar      :: Var     -- ^ replicateP
        , singletonPVar      :: Var     -- ^ singletonP
        , mapPVar            :: Var     -- ^ mapP
        , filterPVar         :: Var     -- ^ filterP
        , zipPVar            :: Var     -- ^ zipP
        , crossMapPVar       :: Var     -- ^ crossMapP
        , indexPVar          :: Var     -- ^ (!:)
        , emptyPVar          :: Var     -- ^ emptyP
        , appPVar            :: Var     -- ^ (+:+)
        , enumFromToPVar     :: Var     -- ^ enumFromToP
        , enumFromThenToPVar :: Var     -- ^ enumFromThenToP
        }

data DsGblEnv
        = DsGblEnv
        { ds_mod          :: Module             -- For SCC profiling
        , ds_fam_inst_env :: FamInstEnv         -- Like tcg_fam_inst_env
        , ds_unqual  :: PrintUnqualified
        , ds_msgs    :: IORef Messages          -- Warning messages
        , ds_if_env  :: (IfGblEnv, IfLclEnv)    -- Used for looking up global,
                                                -- possibly-imported things
        , ds_dph_env :: GlobalRdrEnv            -- exported entities of 'Data.Array.Parallel.Prim'
                                                -- iff '-fvectorise' flag was given as well as
                                                -- exported entities of 'Data.Array.Parallel' iff
                                                -- '-XParallelArrays' was given; otherwise, empty
        , ds_parr_bi :: PArrBuiltin             -- desugarar names for '-XParallelArrays'
        , ds_static_binds :: IORef [(Fingerprint, (Id,CoreExpr))]
          -- ^ Bindings resulted from floating static forms
        }

instance ContainsModule DsGblEnv where
    extractModule = ds_mod

data DsLclEnv = DsLclEnv {
        dsl_meta    :: DsMetaEnv,        -- Template Haskell bindings
        dsl_loc     :: SrcSpan           -- to put in pattern-matching error msgs
     }

-- Inside [| |] brackets, the desugarer looks
-- up variables in the DsMetaEnv
type DsMetaEnv = NameEnv DsMetaVal

data DsMetaVal
   = DsBound Id         -- Bound by a pattern inside the [| |].
                        -- Will be dynamically alpha renamed.
                        -- The Id has type THSyntax.Var

   | DsSplice (HsExpr Id) -- These bindings are introduced by
                          -- the PendingSplices on a HsBracketOut


{-
************************************************************************
*                                                                      *
                Global typechecker environment
*                                                                      *
************************************************************************
-}

-- | 'FrontendResult' describes the result of running the
-- frontend of a Haskell module.  Usually, you'll get
-- a 'FrontendTypecheck', since running the frontend involves
-- typechecking a program, but for an hs-boot merge you'll
-- just get a ModIface, since no actual typechecking occurred.
--
-- This data type really should be in HscTypes, but it needs
-- to have a TcGblEnv which is only defined here.
data FrontendResult
        = FrontendTypecheck TcGblEnv
        | FrontendMerge     ModIface

-- | 'TcGblEnv' describes the top-level of the module at the
-- point at which the typechecker is finished work.
-- It is this structure that is handed on to the desugarer
-- For state that needs to be updated during the typechecking
-- phase and returned at end, use a 'TcRef' (= 'IORef').
data TcGblEnv
  = TcGblEnv {
        tcg_mod     :: Module,         -- ^ Module being compiled
        tcg_src     :: HscSource,
          -- ^ What kind of module (regular Haskell, hs-boot, hsig)
        tcg_sig_of  :: Maybe Module,
          -- ^ Are we being compiled as a signature of an implementation?
        tcg_impl_rdr_env :: Maybe GlobalRdrEnv,
          -- ^ Environment used only during -sig-of for resolving top level
          -- bindings.  See Note [Signature parameters in TcGblEnv and DynFlags]

        tcg_rdr_env :: GlobalRdrEnv,   -- ^ Top level envt; used during renaming
        tcg_default :: Maybe [Type],
          -- ^ Types used for defaulting. @Nothing@ => no @default@ decl

        tcg_fix_env   :: FixityEnv,     -- ^ Just for things in this module
        tcg_field_env :: RecFieldEnv,   -- ^ Just for things in this module
                                        -- See Note [The interactive package] in HscTypes

        tcg_type_env :: TypeEnv,
          -- ^ Global type env for the module we are compiling now.  All
          -- TyCons and Classes (for this module) end up in here right away,
          -- along with their derived constructors, selectors.
          --
          -- (Ids defined in this module start in the local envt, though they
          --  move to the global envt during zonking)
          --
          -- NB: for what "things in this module" means, see
          -- Note [The interactive package] in HscTypes

        tcg_type_env_var :: TcRef TypeEnv,
                -- Used only to initialise the interface-file
                -- typechecker in initIfaceTcRn, so that it can see stuff
                -- bound in this module when dealing with hi-boot recursions
                -- Updated at intervals (e.g. after dealing with types and classes)

        tcg_inst_env     :: InstEnv,
          -- ^ Instance envt for all /home-package/ modules;
          -- Includes the dfuns in tcg_insts
        tcg_fam_inst_env :: FamInstEnv, -- ^ Ditto for family instances
        tcg_ann_env      :: AnnEnv,     -- ^ And for annotations

                -- Now a bunch of things about this module that are simply
                -- accumulated, but never consulted until the end.
                -- Nevertheless, it's convenient to accumulate them along
                -- with the rest of the info from this module.
        tcg_exports :: [AvailInfo],     -- ^ What is exported
        tcg_imports :: ImportAvails,
          -- ^ Information about what was imported from where, including
          -- things bound in this module. Also store Safe Haskell info
          -- here about transative trusted packaage requirements.

        tcg_dus :: DefUses,   -- ^ What is defined in this module and what is used.
        tcg_used_rdrnames :: TcRef (Set RdrName),
        tcg_used_selectors :: TcRef (Set (FieldOcc Name)),
          -- See Note [Tracking unused binding and imports]

        tcg_keep :: TcRef NameSet,
          -- ^ Locally-defined top-level names to keep alive.
          --
          -- "Keep alive" means give them an Exported flag, so that the
          -- simplifier does not discard them as dead code, and so that they
          -- are exposed in the interface file (but not to export to the
          -- user).
          --
          -- Some things, like dict-fun Ids and default-method Ids are "born"
          -- with the Exported flag on, for exactly the above reason, but some
          -- we only discover as we go.  Specifically:
          --
          --   * The to/from functions for generic data types
          --
          --   * Top-level variables appearing free in the RHS of an orphan
          --     rule
          --
          --   * Top-level variables appearing free in a TH bracket

        tcg_th_used :: TcRef Bool,
          -- ^ @True@ <=> Template Haskell syntax used.
          --
          -- We need this so that we can generate a dependency on the
          -- Template Haskell package, because the desugarer is going
          -- to emit loads of references to TH symbols.  The reference
          -- is implicit rather than explicit, so we have to zap a
          -- mutable variable.

        tcg_th_splice_used :: TcRef Bool,
          -- ^ @True@ <=> A Template Haskell splice was used.
          --
          -- Splices disable recompilation avoidance (see #481)

        tcg_dfun_n  :: TcRef OccSet,
          -- ^ Allows us to choose unique DFun names.

        -- The next fields accumulate the payload of the module
        -- The binds, rules and foreign-decl fields are collected
        -- initially in un-zonked form and are finally zonked in tcRnSrcDecls

        tcg_rn_exports :: Maybe [Located (IE Name)],
                -- Nothing <=> no explicit export list

        tcg_rn_imports :: [LImportDecl Name],
                -- Keep the renamed imports regardless.  They are not
                -- voluminous and are needed if you want to report unused imports

        tcg_rn_decls :: Maybe (HsGroup Name),
          -- ^ Renamed decls, maybe.  @Nothing@ <=> Don't retain renamed
          -- decls.

        tcg_dependent_files :: TcRef [FilePath], -- ^ dependencies from addDependentFile

#ifdef GHCI
        tcg_th_topdecls :: TcRef [LHsDecl RdrName],
        -- ^ Top-level declarations from addTopDecls

        tcg_th_topnames :: TcRef NameSet,
        -- ^ Exact names bound in top-level declarations in tcg_th_topdecls

        tcg_th_modfinalizers :: TcRef [TH.Q ()],
        -- ^ Template Haskell module finalizers

        tcg_th_state :: TcRef (Map TypeRep Dynamic),
        -- ^ Template Haskell state
#endif /* GHCI */

        tcg_ev_binds  :: Bag EvBind,        -- Top-level evidence bindings

        -- Things defined in this module, or (in GHCi)
        -- in the declarations for a single GHCi command.
        -- For the latter, see Note [The interactive package] in HscTypes
        tcg_binds     :: LHsBinds Id,        -- Value bindings in this module
        tcg_sigs      :: NameSet,            -- ...Top-level names that *lack* a signature
        tcg_imp_specs :: [LTcSpecPrag],      -- ...SPECIALISE prags for imported Ids
        tcg_warns     :: Warnings,           -- ...Warnings and deprecations
        tcg_anns      :: [Annotation],       -- ...Annotations
        tcg_tcs       :: [TyCon],            -- ...TyCons and Classes
        tcg_insts     :: [ClsInst],          -- ...Instances
        tcg_fam_insts :: [FamInst],          -- ...Family instances
        tcg_rules     :: [LRuleDecl Id],     -- ...Rules
        tcg_fords     :: [LForeignDecl Id],  -- ...Foreign import & exports
        tcg_vects     :: [LVectDecl Id],     -- ...Vectorisation declarations
        tcg_patsyns   :: [PatSyn],           -- ...Pattern synonyms

        tcg_doc_hdr   :: Maybe LHsDocString, -- ^ Maybe Haddock header docs
        tcg_hpc       :: AnyHpcUsage,        -- ^ @True@ if any part of the
                                             --  prog uses hpc instrumentation.

        tcg_self_boot :: SelfBootInfo,       -- ^ Whether this module has a
                                             -- corresponding hi-boot file

        tcg_main      :: Maybe Name,         -- ^ The Name of the main
                                             -- function, if this module is
                                             -- the main module.

        tcg_safeInfer :: TcRef (Bool, WarningMessages),
        -- ^ Has the typechecker inferred this module as -XSafe (Safe Haskell)
        -- See Note [Safe Haskell Overlapping Instances Implementation],
        -- although this is used for more than just that failure case.

        tcg_tc_plugins :: [TcPluginSolver],
        -- ^ A list of user-defined plugins for the constraint solver.

        tcg_static_wc :: TcRef WantedConstraints
          -- ^ Wanted constraints of static forms.
    }

tcVisibleOrphanMods :: TcGblEnv -> ModuleSet
tcVisibleOrphanMods tcg_env
    = mkModuleSet (tcg_mod tcg_env : imp_orphs (tcg_imports tcg_env))

-- Note [Signature parameters in TcGblEnv and DynFlags]
-- ~~~~~~~~~~~~~~~~~~~~~~~~~~~~~~~~~~~~~~~~~~~~~~~~~~~~
-- When compiling signature files, we need to know which implementation
-- we've actually linked against the signature.  There are three seemingly
-- redundant places where this information is stored: in DynFlags, there
-- is sigOf, and in TcGblEnv, there is tcg_sig_of and tcg_impl_rdr_env.
-- Here's the difference between each of them:
--
-- * DynFlags.sigOf is global per invocation of GHC.  If we are compiling
--   with --make, there may be multiple signature files being compiled; in
--   which case this parameter is a map from local module name to implementing
--   Module.
--
-- * HscEnv.tcg_sig_of is global per the compilation of a single file, so
--   it is simply the result of looking up tcg_mod in the DynFlags.sigOf
--   parameter.  It's setup in TcRnMonad.initTc.  This prevents us
--   from having to repeatedly do a lookup in DynFlags.sigOf.
--
-- * HscEnv.tcg_impl_rdr_env is a RdrEnv that lets us look up names
--   according to the sig-of module.  It's setup in TcRnDriver.tcRnSignature.
--   Here is an example showing why we need this map:
--
--  module A where
--      a = True
--
--  module ASig where
--      import B
--      a :: Bool
--
--  module B where
--      b = False
--
-- When we compile ASig --sig-of main:A, the default
-- global RdrEnv (tcg_rdr_env) has an entry for b, but not for a
-- (we never imported A).  So we have to look in a different environment
-- to actually get the original name.
--
-- By the way, why do we need to do the lookup; can't we just use A:a
-- as the name directly?  Well, if A is reexporting the entity from another
-- module, then the original name needs to be the real original name:
--
--  module C where
--      a = True
--
--  module A(a) where
--      import C

instance ContainsModule TcGblEnv where
    extractModule env = tcg_mod env

type RecFieldEnv = NameEnv [FieldLabel]
        -- Maps a constructor name *in this module*
        -- to the fields for that constructor.
        -- This is used when dealing with ".." notation in record
        -- construction and pattern matching.
        -- The FieldEnv deals *only* with constructors defined in *this*
        -- module.  For imported modules, we get the same info from the
        -- TypeEnv

data SelfBootInfo
  = NoSelfBoot    -- No corresponding hi-boot file
  | SelfBoot
       { sb_mds :: ModDetails   -- There was a hi-boot file,
       , sb_tcs :: NameSet      -- defining these TyCons,
       , sb_ids :: NameSet }    -- and these Ids
  -- We need this info to compute a safe approximation to
  -- recursive loops, to avoid infinite inlinings

{-
Note [Tracking unused binding and imports]
~~~~~~~~~~~~~~~~~~~~~~~~~~~~~~~~~~~~~~~~~~
We gather three sorts of usage information
 * tcg_dus (defs/uses)
      Records *defined* Names (local, top-level)
          and *used*    Names (local or imported)

      Used (a) to report "defined but not used"
               (see RnNames.reportUnusedNames)
           (b) to generate version-tracking usage info in interface
               files (see MkIface.mkUsedNames)
   This usage info is mainly gathered by the renamer's
   gathering of free-variables

 * tcg_used_rdrnames
      Records used *imported* (not locally-defined) RdrNames
      Used only to report unused import declarations
      Notice that they are RdrNames, not Names, so we can
      tell whether the reference was qualified or unqualified, which
      is esssential in deciding whether a particular import decl
      is unnecessary.  This info isn't present in Names.

 * tcg_used_selectors
      Records the record selectors that are used
      by the DuplicateRecordFields extension.  These
      may otherwise be missed from tcg_used_rdrnames as a
      single RdrName might refer to multiple fields.


************************************************************************
*                                                                      *
                The local typechecker environment
*                                                                      *
************************************************************************

Note [The Global-Env/Local-Env story]
~~~~~~~~~~~~~~~~~~~~~~~~~~~~~~~~~~~~~
During type checking, we keep in the tcg_type_env
        * All types and classes
        * All Ids derived from types and classes (constructors, selectors)

At the end of type checking, we zonk the local bindings,
and as we do so we add to the tcg_type_env
        * Locally defined top-level Ids

Why?  Because they are now Ids not TcIds.  This final GlobalEnv is
        a) fed back (via the knot) to typechecking the
           unfoldings of interface signatures
        b) used in the ModDetails of this module
-}

data TcLclEnv           -- Changes as we move inside an expression
                        -- Discarded after typecheck/rename; not passed on to desugarer
  = TcLclEnv {
        tcl_loc        :: RealSrcSpan,     -- Source span
        tcl_ctxt       :: [ErrCtxt],       -- Error context, innermost on top
        tcl_tclvl      :: TcLevel,         -- Birthplace for new unification variables

        tcl_th_ctxt    :: ThStage,         -- Template Haskell context
        tcl_th_bndrs   :: ThBindEnv,       -- Binding level of in-scope Names
                                           -- defined in this module (not imported)

        tcl_arrow_ctxt :: ArrowCtxt,       -- Arrow-notation context

        tcl_rdr :: LocalRdrEnv,         -- Local name envt
                -- Maintained during renaming, of course, but also during
                -- type checking, solely so that when renaming a Template-Haskell
                -- splice we have the right environment for the renamer.
                --
                --   Does *not* include global name envt; may shadow it
                --   Includes both ordinary variables and type variables;
                --   they are kept distinct because tyvar have a different
                --   occurrence contructor (Name.TvOcc)
                -- We still need the unsullied global name env so that
                --   we can look up record field names

        tcl_env  :: TcTypeEnv,    -- The local type environment:
                                  -- Ids and TyVars defined in this module

        tcl_bndrs :: TcIdBinderStack,   -- Used for reporting relevant bindings

        tcl_tidy :: TidyEnv,      -- Used for tidying types; contains all
                                  -- in-scope type variables (but not term variables)

        tcl_tyvars :: TcRef TcTyVarSet, -- The "global tyvars"
                        -- Namely, the in-scope TyVars bound in tcl_env,
                        -- plus the tyvars mentioned in the types of Ids bound
                        -- in tcl_lenv.
                        -- Why mutable? see notes with tcGetGlobalTyVars

        tcl_lie  :: TcRef WantedConstraints,    -- Place to accumulate type constraints
        tcl_errs :: TcRef Messages              -- Place to accumulate errors
    }

type TcTypeEnv = NameEnv TcTyThing

type ThBindEnv = NameEnv (TopLevelFlag, ThLevel)
   -- Domain = all Ids bound in this module (ie not imported)
   -- The TopLevelFlag tells if the binding is syntactically top level.
   -- We need to know this, because the cross-stage persistence story allows
   -- cross-stage at arbitrary types if the Id is bound at top level.
   --
   -- Nota bene: a ThLevel of 'outerLevel' is *not* the same as being
   -- bound at top level!  See Note [Template Haskell levels] in TcSplice

{- Note [Given Insts]
   ~~~~~~~~~~~~~~~~~~
Because of GADTs, we have to pass inwards the Insts provided by type signatures
and existential contexts. Consider
        data T a where { T1 :: b -> b -> T [b] }
        f :: Eq a => T a -> Bool
        f (T1 x y) = [x]==[y]

The constructor T1 binds an existential variable 'b', and we need Eq [b].
Well, we have it, because Eq a refines to Eq [b], but we can only spot that if we
pass it inwards.

-}

-- | Type alias for 'IORef'; the convention is we'll use this for mutable
-- bits of data in 'TcGblEnv' which are updated during typechecking and
-- returned at the end.
type TcRef a     = IORef a
-- ToDo: when should I refer to it as a 'TcId' instead of an 'Id'?
type TcId        = Id
type TcIdSet     = IdSet

---------------------------
-- The TcIdBinderStack
---------------------------

type TcIdBinderStack = [TcIdBinder]
   -- This is a stack of locally-bound ids, innermost on top
   -- Used ony in error reporting (relevantBindings in TcError)

data TcIdBinder
  = TcIdBndr
       TcId
       TopLevelFlag    -- Tells whether the bindind is syntactically top-level
                       -- (The monomorphic Ids for a recursive group count
                       --  as not-top-level for this purpose.)

instance Outputable TcIdBinder where
   ppr (TcIdBndr id top_lvl) = ppr id <> brackets (ppr top_lvl)

---------------------------
-- Template Haskell stages and levels
---------------------------

data SpliceType = Typed | Untyped

data ThStage    -- See Note [Template Haskell state diagram] in TcSplice
  = Splice SpliceType -- Inside a top-level splice
                      -- This code will be run *at compile time*;
                      --   the result replaces the splice
                      -- Binding level = 0

  | Comp        -- Ordinary Haskell code
                -- Binding level = 1

  | Brack                       -- Inside brackets
      ThStage                   --   Enclosing stage
      PendingStuff

data PendingStuff
  = RnPendingUntyped              -- Renaming the inside of an *untyped* bracket
      (TcRef [PendingRnSplice])   -- Pending splices in here

  | RnPendingTyped                -- Renaming the inside of a *typed* bracket

  | TcPending                     -- Typechecking the inside of a typed bracket
      (TcRef [PendingTcSplice])   --   Accumulate pending splices here
      (TcRef WantedConstraints)   --     and type constraints here

topStage, topAnnStage, topSpliceStage :: ThStage
topStage       = Comp
topAnnStage    = Splice Untyped
topSpliceStage = Splice Untyped

instance Outputable ThStage where
   ppr (Splice _)  = text "Splice"
   ppr Comp        = text "Comp"
   ppr (Brack s _) = text "Brack" <> parens (ppr s)

type ThLevel = Int
    -- NB: see Note [Template Haskell levels] in TcSplice
    -- Incremented when going inside a bracket,
    -- decremented when going inside a splice
    -- NB: ThLevel is one greater than the 'n' in Fig 2 of the
    --     original "Template meta-programming for Haskell" paper

impLevel, outerLevel :: ThLevel
impLevel = 0    -- Imported things; they can be used inside a top level splice
outerLevel = 1  -- Things defined outside brackets

thLevel :: ThStage -> ThLevel
thLevel (Splice _)  = 0
thLevel Comp        = 1
thLevel (Brack s _) = thLevel s + 1

---------------------------
-- Arrow-notation context
---------------------------

{- Note [Escaping the arrow scope]
~~~~~~~~~~~~~~~~~~~~~~~~~~~~~~~~~~~
In arrow notation, a variable bound by a proc (or enclosed let/kappa)
is not in scope to the left of an arrow tail (-<) or the head of (|..|).
For example

        proc x -> (e1 -< e2)

Here, x is not in scope in e1, but it is in scope in e2.  This can get
a bit complicated:

        let x = 3 in
        proc y -> (proc z -> e1) -< e2

Here, x and z are in scope in e1, but y is not.

We implement this by
recording the environment when passing a proc (using newArrowScope),
and returning to that (using escapeArrowScope) on the left of -< and the
head of (|..|).

All this can be dealt with by the *renamer*. But the type checker needs
to be involved too.  Example (arrowfail001)
  class Foo a where foo :: a -> ()
  data Bar = forall a. Foo a => Bar a
  get :: Bar -> ()
  get = proc x -> case x of Bar a -> foo -< a
Here the call of 'foo' gives rise to a (Foo a) constraint that should not
be captured by the pattern match on 'Bar'.  Rather it should join the
constraints from further out.  So we must capture the constraint bag
from further out in the ArrowCtxt that we push inwards.
-}

data ArrowCtxt   -- Note [Escaping the arrow scope]
  = NoArrowCtxt
  | ArrowCtxt LocalRdrEnv (TcRef WantedConstraints)


---------------------------
-- TcTyThing
---------------------------

-- | A typecheckable thing available in a local context.  Could be
-- 'AGlobal' 'TyThing', but also lexically scoped variables, etc.
-- See 'TcEnv' for how to retrieve a 'TyThing' given a 'Name'.
data TcTyThing
  = AGlobal TyThing             -- Used only in the return type of a lookup

  | ATcId   {           -- Ids defined in this module; may not be fully zonked
        tct_id     :: TcId,
        tct_closed :: TopLevelFlag }   -- See Note [Bindings with closed types]

  | ATyVar  Name TcTyVar        -- The type variable to which the lexically scoped type
                                -- variable is bound. We only need the Name
                                -- for error-message purposes; it is the corresponding
                                -- Name in the domain of the envt

  | AThing  TcKind   -- Used temporarily, during kind checking, for the
                     -- tycons and clases in this recursive group
                     -- Can be a mono-kind or a poly-kind; in TcTyClsDcls see
                     -- Note [Type checking recursive type and class declarations]

  | APromotionErr PromotionErr

data PromotionErr
  = TyConPE          -- TyCon used in a kind before we are ready
                     --     data T :: T -> * where ...
  | ClassPE          -- Ditto Class

  | FamDataConPE     -- Data constructor for a data family
                     -- See Note [AFamDataCon: not promoting data family constructors] in TcRnDriver

  | RecDataConPE     -- Data constructor in a recursive loop
                     -- See Note [ARecDataCon: recusion and promoting data constructors] in TcTyClsDecls
  | NoDataKinds      -- -XDataKinds not enabled

instance Outputable TcTyThing where     -- Debugging only
   ppr (AGlobal g)      = pprTyThing g
   ppr elt@(ATcId {})   = text "Identifier" <>
                          brackets (ppr (tct_id elt) <> dcolon
                                 <> ppr (varType (tct_id elt)) <> comma
                                 <+> ppr (tct_closed elt))
   ppr (ATyVar n tv)    = text "Type variable" <+> quotes (ppr n) <+> equals <+> ppr tv
   ppr (AThing k)       = text "AThing" <+> ppr k
   ppr (APromotionErr err) = text "APromotionErr" <+> ppr err

instance Outputable PromotionErr where
  ppr ClassPE      = text "ClassPE"
  ppr TyConPE      = text "TyConPE"
  ppr FamDataConPE = text "FamDataConPE"
  ppr RecDataConPE = text "RecDataConPE"
  ppr NoDataKinds  = text "NoDataKinds"

pprTcTyThingCategory :: TcTyThing -> SDoc
pprTcTyThingCategory (AGlobal thing)    = pprTyThingCategory thing
pprTcTyThingCategory (ATyVar {})        = ptext (sLit "Type variable")
pprTcTyThingCategory (ATcId {})         = ptext (sLit "Local identifier")
pprTcTyThingCategory (AThing {})        = ptext (sLit "Kinded thing")
pprTcTyThingCategory (APromotionErr pe) = pprPECategory pe

pprPECategory :: PromotionErr -> SDoc
pprPECategory ClassPE      = ptext (sLit "Class")
pprPECategory TyConPE      = ptext (sLit "Type constructor")
pprPECategory FamDataConPE = ptext (sLit "Data constructor")
pprPECategory RecDataConPE = ptext (sLit "Data constructor")
pprPECategory NoDataKinds  = ptext (sLit "Data constructor")

{- Note [Bindings with closed types]
~~~~~~~~~~~~~~~~~~~~~~~~~~~~~~~~~~~~~
Consider

  f x = let g ys = map not ys
        in ...

Can we generalise 'g' under the OutsideIn algorithm?  Yes,
because all g's free variables are top-level; that is they themselves
have no free type variables, and it is the type variables in the
environment that makes things tricky for OutsideIn generalisation.

Definition:
   A variable is "closed", and has tct_closed set to TopLevel,
iff
   a) all its free variables are imported, or are let-bound with closed types
   b) generalisation is not restricted by the monomorphism restriction

Under OutsideIn we are free to generalise a closed let-binding.
This is an extension compared to the JFP paper on OutsideIn, which
used "top-level" as a proxy for "closed".  (It's not a good proxy
anyway -- the MR can make a top-level binding with a free type
variable.)

Note that:
  * A top-level binding may not be closed, if it suffers from the MR

  * A nested binding may be closed (eg 'g' in the example we started with)
    Indeed, that's the point; whether a function is defined at top level
    or nested is orthogonal to the question of whether or not it is closed

  * A binding may be non-closed because it mentions a lexically scoped
    *type variable*  Eg
        f :: forall a. blah
        f x = let g y = ...(y::a)...
-}

type ErrCtxt = (Bool, TidyEnv -> TcM (TidyEnv, MsgDoc))
        -- Monadic so that we have a chance
        -- to deal with bound type variables just before error
        -- message construction

        -- Bool:  True <=> this is a landmark context; do not
        --                 discard it when trimming for display

{-
************************************************************************
*                                                                      *
        Operations over ImportAvails
*                                                                      *
************************************************************************
-}

-- | 'ImportAvails' summarises what was imported from where, irrespective of
-- whether the imported things are actually used or not.  It is used:
--
--  * when processing the export list,
--
--  * when constructing usage info for the interface file,
--
--  * to identify the list of directly imported modules for initialisation
--    purposes and for optimised overlap checking of family instances,
--
--  * when figuring out what things are really unused
--
data ImportAvails
   = ImportAvails {
        imp_mods :: ImportedMods,
          --      = ModuleEnv [(ModuleName, Bool, SrcSpan, Bool)],
          -- ^ Domain is all directly-imported modules
          -- The 'ModuleName' is what the module was imported as, e.g. in
          -- @
          --     import Foo as Bar
          -- @
          -- it is @Bar@.
          --
          -- The 'Bool' means:
          --
          --  - @True@ => import was @import Foo ()@
          --
          --  - @False@ => import was some other form
          --
          -- Used
          --
          --   (a) to help construct the usage information in the interface
          --       file; if we import something we need to recompile if the
          --       export version changes
          --
          --   (b) to specify what child modules to initialise
          --
          -- We need a full ModuleEnv rather than a ModuleNameEnv here,
          -- because we might be importing modules of the same name from
          -- different packages. (currently not the case, but might be in the
          -- future).

        imp_dep_mods :: ModuleNameEnv (ModuleName, IsBootInterface),
          -- ^ Home-package modules needed by the module being compiled
          --
          -- It doesn't matter whether any of these dependencies
          -- are actually /used/ when compiling the module; they
          -- are listed if they are below it at all.  For
          -- example, suppose M imports A which imports X.  Then
          -- compiling M might not need to consult X.hi, but X
          -- is still listed in M's dependencies.

        imp_dep_pkgs :: [UnitId],
          -- ^ Packages needed by the module being compiled, whether directly,
          -- or via other modules in this package, or via modules imported
          -- from other packages.

        imp_trust_pkgs :: [UnitId],
          -- ^ This is strictly a subset of imp_dep_pkgs and records the
          -- packages the current module needs to trust for Safe Haskell
          -- compilation to succeed. A package is required to be trusted if
          -- we are dependent on a trustworthy module in that package.
          -- While perhaps making imp_dep_pkgs a tuple of (UnitId, Bool)
          -- where True for the bool indicates the package is required to be
          -- trusted is the more logical  design, doing so complicates a lot
          -- of code not concerned with Safe Haskell.
          -- See Note [RnNames . Tracking Trust Transitively]

        imp_trust_own_pkg :: Bool,
          -- ^ Do we require that our own package is trusted?
          -- This is to handle efficiently the case where a Safe module imports
          -- a Trustworthy module that resides in the same package as it.
          -- See Note [RnNames . Trust Own Package]

        imp_orphs :: [Module],
          -- ^ Orphan modules below us in the import tree (and maybe including
          -- us for imported modules)

        imp_finsts :: [Module]
          -- ^ Family instance modules below us in the import tree (and maybe
          -- including us for imported modules)
      }

mkModDeps :: [(ModuleName, IsBootInterface)]
          -> ModuleNameEnv (ModuleName, IsBootInterface)
mkModDeps deps = foldl add emptyUFM deps
               where
                 add env elt@(m,_) = addToUFM env m elt

emptyImportAvails :: ImportAvails
emptyImportAvails = ImportAvails { imp_mods          = emptyModuleEnv,
                                   imp_dep_mods      = emptyUFM,
                                   imp_dep_pkgs      = [],
                                   imp_trust_pkgs    = [],
                                   imp_trust_own_pkg = False,
                                   imp_orphs         = [],
                                   imp_finsts        = [] }

-- | Union two ImportAvails
--
-- This function is a key part of Import handling, basically
-- for each import we create a separate ImportAvails structure
-- and then union them all together with this function.
plusImportAvails ::  ImportAvails ->  ImportAvails ->  ImportAvails
plusImportAvails
  (ImportAvails { imp_mods = mods1,
                  imp_dep_mods = dmods1, imp_dep_pkgs = dpkgs1,
                  imp_trust_pkgs = tpkgs1, imp_trust_own_pkg = tself1,
                  imp_orphs = orphs1, imp_finsts = finsts1 })
  (ImportAvails { imp_mods = mods2,
                  imp_dep_mods = dmods2, imp_dep_pkgs = dpkgs2,
                  imp_trust_pkgs = tpkgs2, imp_trust_own_pkg = tself2,
                  imp_orphs = orphs2, imp_finsts = finsts2 })
  = ImportAvails { imp_mods          = plusModuleEnv_C (++) mods1 mods2,
                   imp_dep_mods      = plusUFM_C plus_mod_dep dmods1 dmods2,
                   imp_dep_pkgs      = dpkgs1 `unionLists` dpkgs2,
                   imp_trust_pkgs    = tpkgs1 `unionLists` tpkgs2,
                   imp_trust_own_pkg = tself1 || tself2,
                   imp_orphs         = orphs1 `unionLists` orphs2,
                   imp_finsts        = finsts1 `unionLists` finsts2 }
  where
    plus_mod_dep (m1, boot1) (m2, boot2)
        = WARN( not (m1 == m2), (ppr m1 <+> ppr m2) $$ (ppr boot1 <+> ppr boot2) )
                -- Check mod-names match
          (m1, boot1 && boot2) -- If either side can "see" a non-hi-boot interface, use that

{-
************************************************************************
*                                                                      *
\subsection{Where from}
*                                                                      *
************************************************************************

The @WhereFrom@ type controls where the renamer looks for an interface file
-}

data WhereFrom
  = ImportByUser IsBootInterface        -- Ordinary user import (perhaps {-# SOURCE #-})
  | ImportBySystem                      -- Non user import.
  | ImportByPlugin                      -- Importing a plugin;
                                        -- See Note [Care with plugin imports] in LoadIface

instance Outputable WhereFrom where
  ppr (ImportByUser is_boot) | is_boot     = ptext (sLit "{- SOURCE -}")
                             | otherwise   = empty
  ppr ImportBySystem                       = ptext (sLit "{- SYSTEM -}")
  ppr ImportByPlugin                       = ptext (sLit "{- PLUGIN -}")


{- *********************************************************************
*                                                                      *
                Type signatures
*                                                                      *
********************************************************************* -}

data TcSigInfo = TcIdSig     TcIdSigInfo
               | TcPatSynSig TcPatSynInfo

data TcIdSigInfo
  = TISI
      { sig_bndr  :: TcIdSigBndr

      , sig_skols :: [(Name, TcTyVar)]
            -- Instantiated type and kind variables SKOLEMS
            -- The Name is the Name that the renamer chose;
            --   but the TcTyVar may come from instantiating
            --   the type and hence have a different unique.
            -- No need to keep track of whether they are truly lexically
            --   scoped because the renamer has named them uniquely
            --
            -- For Partial signatures, this list /excludes/ any wildcards
            --   the named wildcards scope over the binding, and hence
            --   their Names may appear in renamed type signatures
            --   in the binding; get them from sig_bndr
            -- See Note [Binding scoped type variables]

      , sig_theta  :: TcThetaType   -- Instantiated theta.  In the case of a
                                    -- PartialSig, sig_theta does not include
                                    -- the extra-constraints wildcard

      , sig_tau    :: TcSigmaType   -- Instantiated tau
                                    -- See Note [sig_tau may be polymorphic]

      , sig_ctxt   :: UserTypeCtxt  -- In the case of type-class default methods,
                                    -- the Name in the FunSigCtxt is not the same
                                    -- as the TcId; the former is 'op', while the
                                    -- latter is '$dmop' or some such

      , sig_loc    :: SrcSpan       -- Location of the type signature
    }

data TcIdSigBndr   -- See Note [Complete and partial type signatures]
  = CompleteSig    -- A complete signature with no wildards,
                   -- so the complete polymorphic type is known.
        TcId          -- The polymoprhic Id with that type

  | PartialSig     -- A partial type signature (i.e. includes one or more
                   -- wildcards). In this case it doesn't make sense to give
                   -- the polymorphic Id, because we are going to /infer/ its
                   -- type, so we can't make the polymorphic Id ab-initio
       { sig_name  :: Name              -- Name of the function; used when report wildcards
       , sig_hs_ty :: LHsType Name      -- The original partial signature
       , sig_wcs   :: [(Name,TcTyVar)]  -- Instantiated wildcard variables (named and anonymous)
                                        -- The Name is what the user wrote, such as '_',
                                        --   including SrcSpan for the error message;
                                        -- The TcTyVar is just an ordinary unification variable
       , sig_cts   :: Maybe SrcSpan     -- Just loc <=> An extra-constraints wildcard was present
       }                                --              at location loc
                                        --   e.g.   f :: (Eq a, _) => a -> a

data TcPatSynInfo
  = TPSI {
        patsig_name  :: Name,
        patsig_tau   :: TcSigmaType,
        patsig_ex    :: [TcTyVar],
        patsig_prov  :: TcThetaType,
        patsig_univ  :: [TcTyVar],
        patsig_req   :: TcThetaType
    }

findScopedTyVars  -- See Note [Binding scoped type variables]
  :: TcType             -- The Type: its forall'd variables are a superset
                        --   of the lexically scoped variables
  -> [TcTyVar]          -- The instantiated forall variables of the TcType
  -> [(Name, TcTyVar)]  -- In 1-1 correspondence with the instantiated vars
findScopedTyVars sig_ty inst_tvs
  = zipWith find sig_tvs inst_tvs
  where
    find sig_tv inst_tv = (tyVarName sig_tv, inst_tv)
    (sig_tvs,_) = tcSplitForAllTys sig_ty

instance Outputable TcSigInfo where
  ppr (TcIdSig     idsi) = ppr idsi
  ppr (TcPatSynSig tpsi) = text "TcPatSynInfo" <+> ppr tpsi

instance Outputable TcIdSigInfo where
    ppr (TISI { sig_bndr = bndr, sig_skols = tyvars
              , sig_theta = theta, sig_tau = tau })
        = ppr (tcIdSigBndrName bndr) <+> dcolon <+>
          vcat [ pprSigmaType (mkSigmaTy (map snd tyvars) theta tau)
               , ppr (map fst tyvars) ]

instance Outputable TcIdSigBndr where

instance Outputable TcPatSynInfo where
    ppr (TPSI{ patsig_name = name}) = ppr name

isPartialSig :: TcIdSigInfo -> Bool
isPartialSig (TISI { sig_bndr = PartialSig {} }) = True
isPartialSig _                                   = False

-- | No signature or a partial signature
noCompleteSig :: Maybe TcSigInfo -> Bool
noCompleteSig (Just (TcIdSig sig)) = isPartialSig sig
noCompleteSig _                    = True

tcIdSigBndrName :: TcIdSigBndr -> Name
tcIdSigBndrName (CompleteSig id)              = idName id
tcIdSigBndrName (PartialSig { sig_name = n }) = n

tcSigInfoName :: TcSigInfo -> Name
tcSigInfoName (TcIdSig     idsi) = tcIdSigBndrName (sig_bndr idsi)
tcSigInfoName (TcPatSynSig tpsi) = patsig_name tpsi

-- Helper for cases when we know for sure we have a complete type
-- signature, e.g. class methods.
completeIdSigPolyId :: TcIdSigInfo -> TcId
completeIdSigPolyId (TISI { sig_bndr = CompleteSig id }) = id
completeIdSigPolyId _ = panic "completeSigPolyId"

completeIdSigPolyId_maybe :: TcIdSigInfo -> Maybe TcId
completeIdSigPolyId_maybe (TISI { sig_bndr = CompleteSig id }) = Just id
completeIdSigPolyId_maybe _                                    = Nothing

completeSigPolyId_maybe :: TcSigInfo -> Maybe TcId
completeSigPolyId_maybe (TcIdSig sig)    = completeIdSigPolyId_maybe sig
completeSigPolyId_maybe (TcPatSynSig {}) = Nothing

{-
Note [Binding scoped type variables]
~~~~~~~~~~~~~~~~~~~~~~~~~~~~~~~~~~~~~
The type variables *brought into lexical scope* by a type signature may
be a subset of the *quantified type variables* of the signatures, for two reasons:

* With kind polymorphism a signature like
    f :: forall f a. f a -> f a
  may actually give rise to
    f :: forall k. forall (f::k -> *) (a:k). f a -> f a
  So the sig_tvs will be [k,f,a], but only f,a are scoped.
  NB: the scoped ones are not necessarily the *inital* ones!

* Even aside from kind polymorphism, there may be more instantiated
  type variables than lexically-scoped ones.  For example:
        type T a = forall b. b -> (a,b)
        f :: forall c. T c
  Here, the signature for f will have one scoped type variable, c,
  but two instantiated type variables, c' and b'.

The function findScopedTyVars takes
  * hs_ty:    the original HsForAllTy
  * sig_ty:   the corresponding Type (which is guaranteed to use the same Names
              as the HsForAllTy)
  * inst_tvs: the skolems instantiated from the forall's in sig_ty
It returns a [(Maybe Name, TcTyVar)], in 1-1 correspondence with inst_tvs
but with a (Just n) for the lexically scoped name of each in-scope tyvar.

Note [sig_tau may be polymorphic]
~~~~~~~~~~~~~~~~~~~~~~~~~~~~~~~~~
Note that "sig_tau" might actually be a polymorphic type,
if the original function had a signature like
   forall a. Eq a => forall b. Ord b => ....
But that's ok: tcMatchesFun (called by tcRhs) can deal with that
It happens, too!  See Note [Polymorphic methods] in TcClassDcl.

Note [Existential check]
~~~~~~~~~~~~~~~~~~~~~~~~
Lazy patterns can't bind existentials.  They arise in two ways:
  * Let bindings      let { C a b = e } in b
  * Twiddle patterns  f ~(C a b) = e
The pe_lazy field of PatEnv says whether we are inside a lazy
pattern (perhaps deeply)

If we aren't inside a lazy pattern then we can bind existentials,
but we need to be careful about "extra" tyvars. Consider
    (\C x -> d) : pat_ty -> res_ty
When looking for existential escape we must check that the existential
bound by C don't unify with the free variables of pat_ty, OR res_ty
(or of course the environment).   Hence we need to keep track of the
res_ty free vars.

Note [Complete and partial type signatures]
~~~~~~~~~~~~~~~~~~~~~~~~~~~~~~~~~~~~~~~~~~~
A type signature is partial when it contains one or more wildcards
(= type holes).  The wildcard can either be:
* A (type) wildcard occurring in sig_theta or sig_tau. These are
  stored in sig_wcs.
      f :: Bool -> _
      g :: Eq _a => _a -> _a -> Bool
* Or an extra-constraints wildcard, stored in sig_cts:
      h :: (Num a, _) => a -> a

A type signature is a complete type signature when there are no
wildcards in the type signature, i.e. iff sig_wcs is empty and
sig_extra_cts is Nothing. -}

{-
************************************************************************
*                                                                      *
*                       Canonical constraints                          *
*                                                                      *
*   These are the constraints the low-level simplifier works with      *
*                                                                      *
************************************************************************
-}

-- The syntax of xi types:
-- xi ::= a | T xis | xis -> xis | ... | forall a. tau
-- Two important notes:
--      (i) No type families, unless we are under a ForAll
--      (ii) Note that xi types can contain unexpanded type synonyms;
--           however, the (transitive) expansions of those type synonyms
--           will not contain any type functions, unless we are under a ForAll.
-- We enforce the structure of Xi types when we flatten (TcCanonical)

type Xi = Type       -- In many comments, "xi" ranges over Xi

type Cts = Bag Ct

data Ct
  -- Atomic canonical constraints
  = CDictCan {  -- e.g.  Num xi
      cc_ev     :: CtEvidence, -- See Note [Ct/evidence invariant]
      cc_class  :: Class,
      cc_tyargs :: [Xi]        -- cc_tyargs are function-free, hence Xi
    }

  | CIrredEvCan {  -- These stand for yet-unusable predicates
      cc_ev :: CtEvidence   -- See Note [Ct/evidence invariant]
        -- The ctev_pred of the evidence is
        -- of form   (tv xi1 xi2 ... xin)
        --      or   (tv1 ~ ty2)   where the CTyEqCan  kind invariant fails
        --      or   (F tys ~ ty)  where the CFunEqCan kind invariant fails
        -- See Note [CIrredEvCan constraints]
    }

  | CTyEqCan {  -- tv ~ rhs
       -- Invariants:
       --   * See Note [Applying the inert substitution] in TcFlatten
       --   * tv not in tvs(rhs)   (occurs check)
       --   * If tv is a TauTv, then rhs has no foralls
       --       (this avoids substituting a forall for the tyvar in other types)
       --   * typeKind ty `subKind` typeKind tv
       --       See Note [Kind orientation for CTyEqCan]
       --   * rhs is not necessarily function-free,
       --       but it has no top-level function.
       --     E.g. a ~ [F b]  is fine
       --     but  a ~ F b    is not
       --   * If the equality is representational, rhs has no top-level newtype
       --     See Note [No top-level newtypes on RHS of representational
       --     equalities] in TcCanonical
       --   * If rhs is also a tv, then it is oriented to give best chance of
       --     unification happening; eg if rhs is touchable then lhs is too
      cc_ev     :: CtEvidence, -- See Note [Ct/evidence invariant]
      cc_tyvar  :: TcTyVar,
      cc_rhs    :: TcType,     -- Not necessarily function-free (hence not Xi)
                               -- See invariants above
      cc_eq_rel :: EqRel
    }

  | CFunEqCan {  -- F xis ~ fsk
       -- Invariants:
       --   * isTypeFamilyTyCon cc_fun
       --   * typeKind (F xis) = tyVarKind fsk
       --   * always Nominal role
      cc_ev     :: CtEvidence,  -- See Note [Ct/evidence invariant]
      cc_fun    :: TyCon,       -- A type function

      cc_tyargs :: [Xi],        -- cc_tyargs are function-free (hence Xi)
        -- Either under-saturated or exactly saturated
        --    *never* over-saturated (because if so
        --    we should have decomposed)

      cc_fsk    :: TcTyVar  -- [Given]  always a FlatSkol skolem
                            -- [Wanted] always a FlatMetaTv unification variable
        -- See Note [The flattening story] in TcFlatten
    }

  | CNonCanonical {        -- See Note [NonCanonical Semantics]
      cc_ev  :: CtEvidence
    }

  | CHoleCan {             -- See Note [Hole constraints]
       -- Treated as an "insoluble" constraint
       -- See Note [Insoluble constraints]
      cc_ev   :: CtEvidence,
      cc_occ  :: OccName,   -- The name of this hole
      cc_hole :: HoleSort   -- The sort of this hole (expr, type, ...)
    }

-- | Used to indicate which sort of hole we have.
data HoleSort = ExprHole  -- ^ A hole in an expression (TypedHoles)
              | TypeHole  -- ^ A hole in a type (PartialTypeSignatures)

{-
Note [Hole constraints]
~~~~~~~~~~~~~~~~~~~~~~~
CHoleCan constraints are used for two kinds of holes,
distinguished by cc_hole:

  * For holes in expressions
    e.g.   f x = g _ x

  * For holes in type signatures
    e.g.   f :: _ -> _
           f x = [x,True]

Note [Kind orientation for CTyEqCan]
~~~~~~~~~~~~~~~~~~~~~~~~~~~~~~~~~~~~
Given an equality (t:* ~ s:Open), we can't solve it by updating t:=s,
ragardless of how touchable 't' is, because the kinds don't work.

Instead we absolutely must re-orient it. Reason: if that gets into the
inert set we'll start replacing t's by s's, and that might make a
kind-correct type into a kind error.  After re-orienting,
we may be able to solve by updating s:=t.

Hence in a CTyEqCan, (t:k1 ~ xi:k2) we require that k2 is a subkind of k1.

If the two have incompatible kinds, we just don't use a CTyEqCan at all.
See Note [Equalities with incompatible kinds] in TcCanonical

We can't require *equal* kinds, because
     * wanted constraints don't necessarily have identical kinds
               eg   alpha::? ~ Int
     * a solved wanted constraint becomes a given

Note [Kind orientation for CFunEqCan]
~~~~~~~~~~~~~~~~~~~~~~~~~~~~~~~~~~~~~
For (F xis ~ rhs) we require that kind(lhs) is a subkind of kind(rhs).
This really only maters when rhs is an Open type variable (since only type
variables have Open kinds):
   F ty ~ (a:Open)
which can happen, say, from
      f :: F a b
      f = undefined   -- The a:Open comes from instantiating 'undefined'

Note that the kind invariant is maintained by rewriting.
Eg wanted1 rewrites wanted2; if both were compatible kinds before,
   wanted2 will be afterwards.  Similarly givens.

Caveat:
  - Givens from higher-rank, such as:
          type family T b :: * -> * -> *
          type instance T Bool = (->)

          f :: forall a. ((T a ~ (->)) => ...) -> a -> ...
          flop = f (...) True
     Whereas we would be able to apply the type instance, we would not be able to
     use the given (T Bool ~ (->)) in the body of 'flop'


Note [CIrredEvCan constraints]
~~~~~~~~~~~~~~~~~~~~~~~~~~~~~~
CIrredEvCan constraints are used for constraints that are "stuck"
   - we can't solve them (yet)
   - we can't use them to solve other constraints
   - but they may become soluble if we substitute for some
     of the type variables in the constraint

Example 1:  (c Int), where c :: * -> Constraint.  We can't do anything
            with this yet, but if later c := Num, *then* we can solve it

Example 2:  a ~ b, where a :: *, b :: k, where k is a kind variable
            We don't want to use this to substitute 'b' for 'a', in case
            'k' is subequently unifed with (say) *->*, because then
            we'd have ill-kinded types floating about.  Rather we want
            to defer using the equality altogether until 'k' get resolved.

Note [Ct/evidence invariant]
~~~~~~~~~~~~~~~~~~~~~~~~~~~~
If  ct :: Ct, then extra fields of 'ct' cache precisely the ctev_pred field
of (cc_ev ct), and is fully rewritten wrt the substitution.   Eg for CDictCan,
   ctev_pred (cc_ev ct) = (cc_class ct) (cc_tyargs ct)
This holds by construction; look at the unique place where CDictCan is
built (in TcCanonical).

In contrast, the type of the evidence *term* (ccev_evtm or ctev_evar) in
the evidence may *not* be fully zonked; we are careful not to look at it
during constraint solving.  See Note [Evidence field of CtEvidence]
-}

mkNonCanonical :: CtEvidence -> Ct
mkNonCanonical ev = CNonCanonical { cc_ev = ev }

mkNonCanonicalCt :: Ct -> Ct
mkNonCanonicalCt ct = CNonCanonical { cc_ev = cc_ev ct }

ctEvidence :: Ct -> CtEvidence
ctEvidence = cc_ev

ctLoc :: Ct -> CtLoc
ctLoc = ctEvLoc . ctEvidence

setCtLoc :: Ct -> CtLoc -> Ct
setCtLoc ct loc = ct { cc_ev = (cc_ev ct) { ctev_loc = loc } }

ctOrigin :: Ct -> CtOrigin
ctOrigin = ctLocOrigin . ctLoc

ctPred :: Ct -> PredType
-- See Note [Ct/evidence invariant]
ctPred ct = ctEvPred (cc_ev ct)

-- | Get the flavour of the given 'Ct'
ctFlavour :: Ct -> CtFlavour
ctFlavour = ctEvFlavour . ctEvidence

-- | Get the equality relation for the given 'Ct'
ctEqRel :: Ct -> EqRel
ctEqRel = ctEvEqRel . ctEvidence

dropDerivedWC :: WantedConstraints -> WantedConstraints
-- See Note [Dropping derived constraints]
dropDerivedWC wc@(WC { wc_simple = simples, wc_insol = insols })
  = wc { wc_simple = dropDerivedSimples simples
       , wc_insol  = dropDerivedInsols insols }
    -- The wc_impl implications are already (recursively) filtered

dropDerivedSimples :: Cts -> Cts
dropDerivedSimples simples = filterBag isWantedCt simples
                             -- simples are all Wanted or Derived

dropDerivedInsols :: Cts -> Cts
-- See Note [Dropping derived constraints]
dropDerivedInsols insols = filterBag keep insols
  where                    -- insols can include Given
    keep ct
      | isDerivedCt ct = not (isDroppableDerivedLoc (ctLoc ct))
      | otherwise      = True

isDroppableDerivedLoc :: CtLoc -> Bool
-- Note [Dropping derived constraints]
isDroppableDerivedLoc loc
  = case ctLocOrigin loc of
      HoleOrigin {}    -> False
      KindEqOrigin {}  -> False
      GivenOrigin {}   -> False
      FunDepOrigin1 {} -> False
      FunDepOrigin2 {} -> False
      _                -> True

arisesFromGivens :: Ct -> Bool
arisesFromGivens ct
  = case ctEvidence ct of
      CtGiven {} -> True
      CtWanted {} -> False
      CtDerived { ctev_loc = loc } -> from_given loc
  where
   from_given :: CtLoc -> Bool
   from_given loc = from_given_origin (ctLocOrigin loc)

   from_given_origin :: CtOrigin -> Bool
   from_given_origin (GivenOrigin {})          = True
   from_given_origin (FunDepOrigin1 _ l1 _ l2) = from_given l1 && from_given l2
   from_given_origin (FunDepOrigin2 _ o1 _ _)  = from_given_origin o1
   from_given_origin _                         = False

{- Note [Dropping derived constraints]
~~~~~~~~~~~~~~~~~~~~~~~~~~~~~~~~~~~~~~
In general we discard derived constraints at the end of constraint solving;
see dropDerivedWC.  For example

 * If we have an unsolved [W] (Ord a), we don't want to complain about
   an unsolved [D] (Eq a) as well.

 * If we have [W] a ~ Int, [W] a ~ Bool, improvement will generate
   [D] Int ~ Bool, and we don't want to report that because it's incomprehensible.
   That is why we don't rewrite wanteds with wanteds!

But (tiresomely) we do keep *some* Derived insolubles:

 * Insoluble kind equalities (e.g. [D] * ~ (* -> *)) may arise from
   a type equality a ~ Int#, say.  In future they'll be Wanted, not Derived,
   but at the moment they are Derived.

 * Insoluble derived equalities (e.g. [D] Int ~ Bool) may arise from
   functional dependency interactions, either between Givens or
   Wanteds.  It seems sensible to retain these:
   - For Givens they reflect unreachable code
   - For Wanteds it is arguably better to get a fundep error than
     a no-instance error (Trac #9612)

 * Type holes are derived constraints because they have no evidence
   and we want to keep them so we get the error report

Moreover, we keep *all* derived insolubles under some circumstances:

  * They are looked at by simplifyInfer, to decide whether to
    generalise.  Example: [W] a ~ Int, [W] a ~ Bool
    We get [D] Int ~ Bool, and indeed the constraints are insoluble,
    and we want simplifyInfer to see that, even though we don't
    ultimately want to generate an (inexplicable) error message from

To distinguish these cases we use the CtOrigin.


************************************************************************
*                                                                      *
                    CtEvidence
         The "flavor" of a canonical constraint
*                                                                      *
************************************************************************
-}

isWantedCt :: Ct -> Bool
isWantedCt = isWanted . cc_ev

isGivenCt :: Ct -> Bool
isGivenCt = isGiven . cc_ev

isDerivedCt :: Ct -> Bool
isDerivedCt = isDerived . cc_ev

isCTyEqCan :: Ct -> Bool
isCTyEqCan (CTyEqCan {})  = True
isCTyEqCan (CFunEqCan {}) = False
isCTyEqCan _              = False

isCDictCan_Maybe :: Ct -> Maybe Class
isCDictCan_Maybe (CDictCan {cc_class = cls })  = Just cls
isCDictCan_Maybe _              = Nothing

isCIrredEvCan :: Ct -> Bool
isCIrredEvCan (CIrredEvCan {}) = True
isCIrredEvCan _                = False

isCFunEqCan_maybe :: Ct -> Maybe (TyCon, [Type])
isCFunEqCan_maybe (CFunEqCan { cc_fun = tc, cc_tyargs = xis }) = Just (tc, xis)
isCFunEqCan_maybe _ = Nothing

isCFunEqCan :: Ct -> Bool
isCFunEqCan (CFunEqCan {}) = True
isCFunEqCan _ = False

isCNonCanonical :: Ct -> Bool
isCNonCanonical (CNonCanonical {}) = True
isCNonCanonical _ = False

isHoleCt:: Ct -> Bool
isHoleCt (CHoleCan {}) = True
isHoleCt _ = False

isOutOfScopeCt :: Ct -> Bool
-- A Hole that does not have a leading underscore is
-- simply an out-of-scope variable, and we treat that
-- a bit differently when it comes to error reporting
isOutOfScopeCt (CHoleCan { cc_occ = occ }) = not (startsWithUnderscore occ)
isOutOfScopeCt _ = False

isExprHoleCt :: Ct -> Bool
isExprHoleCt (CHoleCan { cc_hole = ExprHole }) = True
isExprHoleCt _ = False

isTypeHoleCt :: Ct -> Bool
isTypeHoleCt (CHoleCan { cc_hole = TypeHole }) = True
isTypeHoleCt _ = False

instance Outputable Ct where
  ppr ct = ppr (cc_ev ct) <+> parens pp_sort
    where 
      pp_sort = case ct of
         CTyEqCan {}      -> text "CTyEqCan"
         CFunEqCan {}     -> text "CFunEqCan"
         CNonCanonical {} -> text "CNonCanonical"
         CDictCan {}      -> text "CDictCan"
         CIrredEvCan {}   -> text "CIrredEvCan"
         CHoleCan { cc_occ = occ } -> text "CHoleCan:" <+> ppr occ

singleCt :: Ct -> Cts
singleCt = unitBag

andCts :: Cts -> Cts -> Cts
andCts = unionBags

listToCts :: [Ct] -> Cts
listToCts = listToBag

ctsElts :: Cts -> [Ct]
ctsElts = bagToList

consCts :: Ct -> Cts -> Cts
consCts = consBag

snocCts :: Cts -> Ct -> Cts
snocCts = snocBag

extendCtsList :: Cts -> [Ct] -> Cts
extendCtsList cts xs | null xs   = cts
                     | otherwise = cts `unionBags` listToBag xs

andManyCts :: [Cts] -> Cts
andManyCts = unionManyBags

emptyCts :: Cts
emptyCts = emptyBag

isEmptyCts :: Cts -> Bool
isEmptyCts = isEmptyBag

pprCts :: Cts -> SDoc
pprCts cts = vcat (map ppr (bagToList cts))

{-
************************************************************************
*                                                                      *
                Wanted constraints
     These are forced to be in TcRnTypes because
           TcLclEnv mentions WantedConstraints
           WantedConstraint mentions CtLoc
           CtLoc mentions ErrCtxt
           ErrCtxt mentions TcM
*                                                                      *
v%************************************************************************
-}

data WantedConstraints
  = WC { wc_simple :: Cts              -- Unsolved constraints, all wanted
       , wc_impl   :: Bag Implication
       , wc_insol  :: Cts              -- Insoluble constraints, can be
                                       -- wanted, given, or derived
                                       -- See Note [Insoluble constraints]
    }

emptyWC :: WantedConstraints
emptyWC = WC { wc_simple = emptyBag, wc_impl = emptyBag, wc_insol = emptyBag }

mkSimpleWC :: [CtEvidence] -> WantedConstraints
mkSimpleWC cts
  = WC { wc_simple = listToBag (map mkNonCanonical cts)
       , wc_impl = emptyBag
       , wc_insol = emptyBag }

isEmptyWC :: WantedConstraints -> Bool
isEmptyWC (WC { wc_simple = f, wc_impl = i, wc_insol = n })
  = isEmptyBag f && isEmptyBag i && isEmptyBag n

andWC :: WantedConstraints -> WantedConstraints -> WantedConstraints
andWC (WC { wc_simple = f1, wc_impl = i1, wc_insol = n1 })
      (WC { wc_simple = f2, wc_impl = i2, wc_insol = n2 })
  = WC { wc_simple = f1 `unionBags` f2
       , wc_impl   = i1 `unionBags` i2
       , wc_insol  = n1 `unionBags` n2 }

unionsWC :: [WantedConstraints] -> WantedConstraints
unionsWC = foldr andWC emptyWC

addSimples :: WantedConstraints -> Bag Ct -> WantedConstraints
addSimples wc cts
  = wc { wc_simple = wc_simple wc `unionBags` cts }
    -- Consider: Put the new constraints at the front, so they get solved first

addImplics :: WantedConstraints -> Bag Implication -> WantedConstraints
addImplics wc implic = wc { wc_impl = wc_impl wc `unionBags` implic }

addInsols :: WantedConstraints -> Bag Ct -> WantedConstraints
addInsols wc cts
  = wc { wc_insol = wc_insol wc `unionBags` cts }

isInsolubleStatus :: ImplicStatus -> Bool
isInsolubleStatus IC_Insoluble = True
isInsolubleStatus _            = False

insolubleImplic :: Implication -> Bool
insolubleImplic ic = isInsolubleStatus (ic_status ic)

insolubleWC :: TcLevel -> WantedConstraints -> Bool
insolubleWC tc_lvl (WC { wc_impl = implics, wc_insol = insols })
  =  anyBag (trulyInsoluble tc_lvl) insols
  || anyBag insolubleImplic implics

trulyInsoluble :: TcLevel -> Ct -> Bool
-- The constraint is in the wc_insol set,
-- but we do not treat as truly isoluble
--  a) type-holes, arising from PartialTypeSignatures,
--  b) an out-of-scope variable
-- Yuk!
trulyInsoluble tc_lvl insol
  =  isOutOfScopeCt insol
  || isRigidEqPred tc_lvl (classifyPredType (ctPred insol))

instance Outputable WantedConstraints where
  ppr (WC {wc_simple = s, wc_impl = i, wc_insol = n})
   = ptext (sLit "WC") <+> braces (vcat
        [ ppr_bag (ptext (sLit "wc_simple")) s
        , ppr_bag (ptext (sLit "wc_insol")) n
        , ppr_bag (ptext (sLit "wc_impl")) i ])

ppr_bag :: Outputable a => SDoc -> Bag a -> SDoc
ppr_bag doc bag
 | isEmptyBag bag = empty
 | otherwise      = hang (doc <+> equals)
                       2 (foldrBag (($$) . ppr) empty bag)

{-
************************************************************************
*                                                                      *
                Implication constraints
*                                                                      *
************************************************************************
-}

data Implication
  = Implic {
      ic_tclvl :: TcLevel, -- TcLevel: unification variables
                                -- free in the environment

      ic_skols  :: [TcTyVar],    -- Introduced skolems
      ic_info  :: SkolemInfo,    -- See Note [Skolems in an implication]
                                 -- See Note [Shadowing in a constraint]

      ic_given  :: [EvVar],      -- Given evidence variables
                                 --   (order does not matter)
                                 -- See Invariant (GivenInv) in TcType

      ic_no_eqs :: Bool,         -- True  <=> ic_givens have no equalities, for sure
                                 -- False <=> ic_givens might have equalities

      ic_env   :: TcLclEnv,      -- Gives the source location and error context
                                 -- for the implication, and hence for all the
                                 -- given evidence variables

      ic_wanted :: WantedConstraints,  -- The wanted

      ic_binds  :: EvBindsVar,    -- Points to the place to fill in the
                                  -- abstraction and bindings

      ic_status   :: ImplicStatus
    }

data ImplicStatus
  = IC_Solved     -- All wanteds in the tree are solved, all the way down
       { ics_need :: VarSet     -- Evidence variables needed by this implication
       , ics_dead :: [EvVar] }  -- Subset of ic_given that are not needed
         -- See Note [Tracking redundant constraints] in TcSimplify

  | IC_Insoluble  -- At least one insoluble constraint in the tree

  | IC_Unsolved   -- Neither of the above; might go either way

instance Outputable Implication where
  ppr (Implic { ic_tclvl = tclvl, ic_skols = skols
              , ic_given = given, ic_no_eqs = no_eqs
              , ic_wanted = wanted, ic_status = status
              , ic_binds = binds, ic_info = info })
   = hang (ptext (sLit "Implic") <+> lbrace)
        2 (sep [ ptext (sLit "TcLevel =") <+> ppr tclvl
               , ptext (sLit "Skolems =") <+> pprTvBndrs skols
               , ptext (sLit "No-eqs =") <+> ppr no_eqs
               , ptext (sLit "Status =") <+> ppr status
               , hang (ptext (sLit "Given ="))  2 (pprEvVars given)
               , hang (ptext (sLit "Wanted =")) 2 (ppr wanted)
               , ptext (sLit "Binds =") <+> ppr binds
               , pprSkolInfo info ] <+> rbrace)

instance Outputable ImplicStatus where
  ppr IC_Insoluble   = ptext (sLit "Insoluble")
  ppr IC_Unsolved    = ptext (sLit "Unsolved")
  ppr (IC_Solved { ics_need = vs, ics_dead = dead })
    = ptext (sLit "Solved")
      <+> (braces $ vcat [ ptext (sLit "Dead givens =") <+> ppr dead
                         , ptext (sLit "Needed =") <+> ppr vs ])

{-
Note [Needed evidence variables]
~~~~~~~~~~~~~~~~~~~~~~~~~~~~~~~~
Th ic_need_evs field holds the free vars of ic_binds, and all the
ic_binds in nested implications.

  * Main purpose: if one of the ic_givens is not mentioned in here, it
    is redundant.

  * solveImplication may drop an implication altogether if it has no
    remaining 'wanteds'. But we still track the free vars of its
    evidence binds, even though it has now disappeared.

Note [Shadowing in a constraint]
~~~~~~~~~~~~~~~~~~~~~~~~~~~~~~~~
We assume NO SHADOWING in a constraint.  Specifically
 * The unification variables are all implicitly quantified at top
   level, and are all unique
 * The skolem varibles bound in ic_skols are all freah when the
   implication is created.
So we can safely substitute. For example, if we have
   forall a.  a~Int => ...(forall b. ...a...)...
we can push the (a~Int) constraint inwards in the "givens" without
worrying that 'b' might clash.

Note [Skolems in an implication]
~~~~~~~~~~~~~~~~~~~~~~~~~~~~~~~~
The skolems in an implication are not there to perform a skolem escape
check.  That happens because all the environment variables are in the
untouchables, and therefore cannot be unified with anything at all,
let alone the skolems.

Instead, ic_skols is used only when considering floating a constraint
outside the implication in TcSimplify.floatEqualities or
TcSimplify.approximateImplications

Note [Insoluble constraints]
~~~~~~~~~~~~~~~~~~~~~~~~~~~~
Some of the errors that we get during canonicalization are best
reported when all constraints have been simplified as much as
possible. For instance, assume that during simplification the
following constraints arise:

 [Wanted]   F alpha ~  uf1
 [Wanted]   beta ~ uf1 beta

When canonicalizing the wanted (beta ~ uf1 beta), if we eagerly fail
we will simply see a message:
    'Can't construct the infinite type  beta ~ uf1 beta'
and the user has no idea what the uf1 variable is.

Instead our plan is that we will NOT fail immediately, but:
    (1) Record the "frozen" error in the ic_insols field
    (2) Isolate the offending constraint from the rest of the inerts
    (3) Keep on simplifying/canonicalizing

At the end, we will hopefully have substituted uf1 := F alpha, and we
will be able to report a more informative error:
    'Can't construct the infinite type beta ~ F alpha beta'

Insoluble constraints *do* include Derived constraints. For example,
a functional dependency might give rise to [D] Int ~ Bool, and we must
report that.  If insolubles did not contain Deriveds, reportErrors would
never see it.


************************************************************************
*                                                                      *
            Pretty printing
*                                                                      *
************************************************************************
-}

pprEvVars :: [EvVar] -> SDoc    -- Print with their types
pprEvVars ev_vars = vcat (map pprEvVarWithType ev_vars)

pprEvVarTheta :: [EvVar] -> SDoc
pprEvVarTheta ev_vars = pprTheta (map evVarPred ev_vars)

pprEvVarWithType :: EvVar -> SDoc
pprEvVarWithType v = ppr v <+> dcolon <+> pprType (evVarPred v)

{-
************************************************************************
*                                                                      *
            CtEvidence
*                                                                      *
************************************************************************

Note [Evidence field of CtEvidence]
~~~~~~~~~~~~~~~~~~~~~~~~~~~~~~~~~~~
During constraint solving we never look at the type of ctev_evar;
instead we look at the cte_pred field.  The evtm/evar field
may be un-zonked.

Note [Bind new Givens immediately]
~~~~~~~~~~~~~~~~~~~~~~~~~~~~~~~~~~
For Givens we make new EvVars and bind them immediately. Two main reasons:
  * Gain sharing.  E.g. suppose we start with g :: C a b, where
       class D a => C a b
       class (E a, F a) => D a
    If we generate all g's superclasses as separate EvTerms we might
    get    selD1 (selC1 g) :: E a
           selD2 (selC1 g) :: F a
           selC1 g :: D a
    which we could do more economically as:
           g1 :: D a = selC1 g
           g2 :: E a = selD1 g1
           g3 :: F a = selD2 g1

  * For *coercion* evidence we *must* bind each given:
      class (a~b) => C a b where ....
      f :: C a b => ....
    Then in f's Givens we have g:(C a b) and the superclass sc(g,0):a~b.
    But that superclass selector can't (yet) appear in a coercion
    (see evTermCoercion), so the easy thing is to bind it to an Id.

So a Given has EvVar inside it rather that (as previously) an EvTerm.
-}


data CtEvidence
  = CtGiven { ctev_pred :: TcPredType      -- See Note [Ct/evidence invariant]
            , ctev_evar :: EvVar           -- See Note [Evidence field of CtEvidence]
            , ctev_loc  :: CtLoc }
    -- Truly given, not depending on subgoals
    -- NB: Spontaneous unifications belong here

  | CtWanted { ctev_pred :: TcPredType     -- See Note [Ct/evidence invariant]
             , ctev_evar :: EvVar          -- See Note [Evidence field of CtEvidence]
             , ctev_loc  :: CtLoc }
    -- Wanted goal

  | CtDerived { ctev_pred :: TcPredType
              , ctev_loc  :: CtLoc }
    -- A goal that we don't really have to solve and can't immediately
    -- rewrite anything other than a derived (there's no evidence!)
    -- but if we do manage to solve it may help in solving other goals.

ctEvPred :: CtEvidence -> TcPredType
-- The predicate of a flavor
ctEvPred = ctev_pred

ctEvLoc :: CtEvidence -> CtLoc
ctEvLoc = ctev_loc

ctEvOrigin :: CtEvidence -> CtOrigin
ctEvOrigin = ctLocOrigin . ctEvLoc

-- | Get the equality relation relevant for a 'CtEvidence'
ctEvEqRel :: CtEvidence -> EqRel
ctEvEqRel = predTypeEqRel . ctEvPred

-- | Get the role relevant for a 'CtEvidence'
ctEvRole :: CtEvidence -> Role
ctEvRole = eqRelRole . ctEvEqRel

ctEvTerm :: CtEvidence -> EvTerm
ctEvTerm ev = EvId (ctEvId ev)

ctEvCoercion :: CtEvidence -> TcCoercion
ctEvCoercion ev = mkTcCoVarCo (ctEvId ev)

ctEvId :: CtEvidence -> TcId
ctEvId (CtWanted { ctev_evar = ev }) = ev
ctEvId (CtGiven  { ctev_evar = ev }) = ev
ctEvId ctev = pprPanic "ctEvId:" (ppr ctev)

instance Outputable CtEvidence where
  ppr fl = case fl of
             CtGiven {}   -> ptext (sLit "[G]") <+> ppr (ctev_evar fl) <+> ppr_pty
             CtWanted {}  -> ptext (sLit "[W]") <+> ppr (ctev_evar fl) <+> ppr_pty
             CtDerived {} -> ptext (sLit "[D]") <+> text "_" <+> ppr_pty
         where ppr_pty = dcolon <+> ppr (ctEvPred fl)

isWanted :: CtEvidence -> Bool
isWanted (CtWanted {}) = True
isWanted _ = False

isGiven :: CtEvidence -> Bool
isGiven (CtGiven {})  = True
isGiven _ = False

isDerived :: CtEvidence -> Bool
isDerived (CtDerived {}) = True
isDerived _              = False

{-
%************************************************************************
%*                                                                      *
            CtFlavour
%*                                                                      *
%************************************************************************

Just an enum type that tracks whether a constraint is wanted, derived,
or given, when we need to separate that info from the constraint itself.

-}

data CtFlavour = Given | Wanted | Derived
  deriving Eq

instance Outputable CtFlavour where
  ppr Given   = text "[G]"
  ppr Wanted  = text "[W]"
  ppr Derived = text "[D]"

ctEvFlavour :: CtEvidence -> CtFlavour
ctEvFlavour (CtWanted {})  = Wanted
ctEvFlavour (CtGiven {})   = Given
ctEvFlavour (CtDerived {}) = Derived

-- | Whether or not one 'Ct' can rewrite another is determined by its
-- flavour and its equality relation
type CtFlavourRole = (CtFlavour, EqRel)

-- | Extract the flavour and role from a 'CtEvidence'
ctEvFlavourRole :: CtEvidence -> CtFlavourRole
ctEvFlavourRole ev = (ctEvFlavour ev, ctEvEqRel ev)

-- | Extract the flavour and role from a 'Ct'
ctFlavourRole :: Ct -> CtFlavourRole
ctFlavourRole = ctEvFlavourRole . cc_ev

{- Note [eqCanRewrite]
~~~~~~~~~~~~~~~~~~~
(eqCanRewrite ct1 ct2) holds if the constraint ct1 (a CTyEqCan of form
tv ~ ty) can be used to rewrite ct2.  It must satisfy the properties of
a can-rewrite relation, see Definition [Can-rewrite relation]

With the solver handling Coercible constraints like equality constraints,
the rewrite conditions must take role into account, never allowing
a representational equality to rewrite a nominal one.

Note [Wanteds do not rewrite Wanteds]
~~~~~~~~~~~~~~~~~~~~~~~~~~~~~~~~~~~~~
We don't allow Wanteds to rewrite Wanteds, because that can give rise
to very confusing type error messages.  A good example is Trac #8450.
Here's another
   f :: a -> Bool
   f x = ( [x,'c'], [x,True] ) `seq` True
Here we get
  [W] a ~ Char
  [W] a ~ Bool
but we do not want to complain about Bool ~ Char!

Note [Deriveds do rewrite Deriveds]
~~~~~~~~~~~~~~~~~~~~~~~~~~~~~~~~~~~
However we DO allow Deriveds to rewrite Deriveds, because that's how
improvement works; see Note [The improvement story] in TcInteract.

However, for now at least I'm only letting (Derived,NomEq) rewrite
(Derived,NomEq) and not doing anything for ReprEq.  If we have
    eqCanRewriteFR (Derived, NomEq) (Derived, _)  = True
then we lose the property of Note [Can-rewrite relation]
  R2.  If f1 >= f, and f2 >= f,
       then either f1 >= f2 or f2 >= f1
Consider f1 = (Given, ReprEq)
         f2 = (Derived, NomEq)
          f = (Derived, ReprEq)

I thought maybe we could never get Derived ReprEq constraints, but
we can; straight from the Wanteds during improvment. And from a Derived
ReprEq we could conceivably get a Derived NomEq improvment (by decomposing
a type constructor with Nomninal role), and hence unify.

Note [canRewriteOrSame]
~~~~~~~~~~~~~~~~~~~~~~~
canRewriteOrSame is similar but
 * returns True for Wanted/Wanted.
 * works for all kinds of constraints, not just CTyEqCans
See the call sites for explanations.
-}

eqCanRewrite :: CtEvidence -> CtEvidence -> Bool
eqCanRewrite ev1 ev2 = ctEvFlavourRole ev1 `eqCanRewriteFR` ctEvFlavourRole ev2

eqCanRewriteFR :: CtFlavourRole -> CtFlavourRole -> Bool
-- Very important function!
-- See Note [eqCanRewrite]
-- See Note [Wanteds do not rewrite Wanteds]
-- See Note [Deriveds do rewrite Deriveds]
eqCanRewriteFR (Given,   NomEq)   (_,       _)      = True
eqCanRewriteFR (Given,   ReprEq)  (_,       ReprEq) = True
eqCanRewriteFR (Derived, NomEq)   (Derived, NomEq)  = True
eqCanRewriteFR _                 _                  = False

canDischarge :: CtEvidence -> CtEvidence -> Bool
-- See Note [canRewriteOrSame]
canDischarge ev1 ev2 = ctEvFlavourRole ev1 `canDischargeFR` ctEvFlavourRole ev2

canDischargeFR :: CtFlavourRole -> CtFlavourRole -> Bool
canDischargeFR (_, ReprEq)  (_, NomEq)   = False
canDischargeFR (Given, _)   _            = True
canDischargeFR (Wanted, _)  (Wanted, _)  = True
canDischargeFR (Wanted, _)  (Derived, _) = True
canDischargeFR (Derived, _) (Derived, _) = True
canDischargeFR _             _           = False


{-
************************************************************************
*                                                                      *
            SubGoalDepth
*                                                                      *
************************************************************************

Note [SubGoalDepth]
~~~~~~~~~~~~~~~~~~~
The 'SubGoalDepth' takes care of stopping the constraint solver from looping.

The counter starts at zero and increases. It includes dictionary constraints,
equality simplification, and type family reduction. (Why combine these? Because
it's actually quite easy to mistake one for another, in sufficiently involved
scenarios, like ConstraintKinds.)

The flag -fcontext-stack=n (not very well named!) fixes the maximium
level.

* The counter includes the depth of type class instance declarations.  Example:
     [W] d{7} : Eq [Int]
  That is d's dictionary-constraint depth is 7.  If we use the instance
     $dfEqList :: Eq a => Eq [a]
  to simplify it, we get
     d{7} = $dfEqList d'{8}
  where d'{8} : Eq Int, and d' has depth 8.

  For civilised (decidable) instance declarations, each increase of
  depth removes a type constructor from the type, so the depth never
  gets big; i.e. is bounded by the structural depth of the type.

* The counter also increments when resolving
equalities involving type functions. Example:
  Assume we have a wanted at depth 7:
    [W] d{7} : F () ~ a
  If thre is an type function equation "F () = Int", this would be rewritten to
    [W] d{8} : Int ~ a
  and remembered as having depth 8.

  Again, without UndecidableInstances, this counter is bounded, but without it
  can resolve things ad infinitum. Hence there is a maximum level.

* Lastly, every time an equality is rewritten, the counter increases. Again,
  rewriting an equality constraint normally makes progress, but it's possible
  the "progress" is just the reduction of an infinitely-reducing type family.
  Hence we need to track the rewrites.

When compiling a program requires a greater depth, then GHC recommends turning
off this check entirely by setting -freduction-depth=0. This is because the
exact number that works is highly variable, and is likely to change even between
minor releases. Because this check is solely to prevent infinite compilation
times, it seems safe to disable it when a user has ascertained that their program
doesn't loop at the type level.

-}

-- | See Note [SubGoalDepth]
newtype SubGoalDepth = SubGoalDepth Int
  deriving (Eq, Ord, Outputable)

initialSubGoalDepth :: SubGoalDepth
initialSubGoalDepth = SubGoalDepth 0

bumpSubGoalDepth :: SubGoalDepth -> SubGoalDepth
bumpSubGoalDepth (SubGoalDepth n) = SubGoalDepth (n + 1)

subGoalDepthExceeded :: DynFlags -> SubGoalDepth -> Bool
subGoalDepthExceeded dflags (SubGoalDepth d)
  = mkIntWithInf d > reductionDepth dflags

{-
************************************************************************
*                                                                      *
            CtLoc
*                                                                      *
************************************************************************

The 'CtLoc' gives information about where a constraint came from.
This is important for decent error message reporting because
dictionaries don't appear in the original source code.
type will evolve...
-}

data CtLoc = CtLoc { ctl_origin :: CtOrigin
                   , ctl_env    :: TcLclEnv
                   , ctl_depth  :: !SubGoalDepth }
  -- The TcLclEnv includes particularly
  --    source location:  tcl_loc   :: RealSrcSpan
  --    context:          tcl_ctxt  :: [ErrCtxt]
  --    binder stack:     tcl_bndrs :: TcIdBinderStack
  --    level:            tcl_tclvl :: TcLevel

mkGivenLoc :: TcLevel -> SkolemInfo -> TcLclEnv -> CtLoc
mkGivenLoc tclvl skol_info env
  = CtLoc { ctl_origin = GivenOrigin skol_info
          , ctl_env    = env { tcl_tclvl = tclvl }
          , ctl_depth  = initialSubGoalDepth }

ctLocEnv :: CtLoc -> TcLclEnv
ctLocEnv = ctl_env

ctLocLevel :: CtLoc -> TcLevel
ctLocLevel loc = tcl_tclvl (ctLocEnv loc)

ctLocDepth :: CtLoc -> SubGoalDepth
ctLocDepth = ctl_depth

ctLocOrigin :: CtLoc -> CtOrigin
ctLocOrigin = ctl_origin

ctLocSpan :: CtLoc -> RealSrcSpan
ctLocSpan (CtLoc { ctl_env = lcl}) = tcl_loc lcl

setCtLocSpan :: CtLoc -> RealSrcSpan -> CtLoc
setCtLocSpan ctl@(CtLoc { ctl_env = lcl }) loc = setCtLocEnv ctl (lcl { tcl_loc = loc })

bumpCtLocDepth :: CtLoc -> CtLoc
bumpCtLocDepth loc@(CtLoc { ctl_depth = d }) = loc { ctl_depth = bumpSubGoalDepth d }

setCtLocOrigin :: CtLoc -> CtOrigin -> CtLoc
setCtLocOrigin ctl orig = ctl { ctl_origin = orig }

setCtLocEnv :: CtLoc -> TcLclEnv -> CtLoc
setCtLocEnv ctl env = ctl { ctl_env = env }

pushErrCtxt :: CtOrigin -> ErrCtxt -> CtLoc -> CtLoc
pushErrCtxt o err loc@(CtLoc { ctl_env = lcl })
  = loc { ctl_origin = o, ctl_env = lcl { tcl_ctxt = err : tcl_ctxt lcl } }

pushErrCtxtSameOrigin :: ErrCtxt -> CtLoc -> CtLoc
-- Just add information w/o updating the origin!
pushErrCtxtSameOrigin err loc@(CtLoc { ctl_env = lcl })
  = loc { ctl_env = lcl { tcl_ctxt = err : tcl_ctxt lcl } }

{-
************************************************************************
*                                                                      *
                SkolemInfo
*                                                                      *
************************************************************************
-}

-- SkolemInfo gives the origin of *given* constraints
--   a) type variables are skolemised
--   b) an implication constraint is generated
data SkolemInfo
  = SigSkol UserTypeCtxt        -- A skolem that is created by instantiating
            Type                -- a programmer-supplied type signature
                                -- Location of the binding site is on the TyVar

        -- The rest are for non-scoped skolems
  | ClsSkol Class       -- Bound at a class decl

  | InstSkol            -- Bound at an instance decl
  | InstSC TypeSize     -- A "given" constraint obtained by superclass selection.
                        -- If (C ty1 .. tyn) is the largest class from
                        --    which we made a superclass selection in the chain,
                        --    then TypeSize = sizeTypes [ty1, .., tyn]
                        -- See Note [Solving superclass constraints] in TcInstDcls

  | DataSkol            -- Bound at a data type declaration
  | FamInstSkol         -- Bound at a family instance decl
  | PatSkol             -- An existential type variable bound by a pattern for
      ConLike           -- a data constructor with an existential type.
      (HsMatchContext Name)
             -- e.g.   data T = forall a. Eq a => MkT a
             --        f (MkT x) = ...
             -- The pattern MkT x will allocate an existential type
             -- variable for 'a'.

  | ArrowSkol           -- An arrow form (see TcArrows)

  | IPSkol [HsIPName]   -- Binding site of an implicit parameter

  | RuleSkol RuleName   -- The LHS of a RULE

  | InferSkol [(Name,TcType)]
                        -- We have inferred a type for these (mutually-recursivive)
                        -- polymorphic Ids, and are now checking that their RHS
                        -- constraints are satisfied.

  | BracketSkol         -- Template Haskell bracket

  | UnifyForAllSkol     -- We are unifying two for-all types
       [TcTyVar]        -- The instantiated skolem variables
       TcType           -- The instantiated type *inside* the forall

  | UnkSkol             -- Unhelpful info (until I improve it)

instance Outputable SkolemInfo where
  ppr = pprSkolInfo

pprSkolInfo :: SkolemInfo -> SDoc
-- Complete the sentence "is a rigid type variable bound by..."
pprSkolInfo (SigSkol ctxt ty) = pprSigSkolInfo ctxt ty
pprSkolInfo (IPSkol ips)      = ptext (sLit "the implicit-parameter binding") <> plural ips <+> ptext (sLit "for")
                                <+> pprWithCommas ppr ips
pprSkolInfo (ClsSkol cls)     = ptext (sLit "the class declaration for") <+> quotes (ppr cls)
pprSkolInfo InstSkol          = ptext (sLit "the instance declaration")
pprSkolInfo (InstSC n)        = ptext (sLit "the instance declaration") <> ifPprDebug (parens (ppr n))
pprSkolInfo DataSkol          = ptext (sLit "a data type declaration")
pprSkolInfo FamInstSkol       = ptext (sLit "a family instance declaration")
pprSkolInfo BracketSkol       = ptext (sLit "a Template Haskell bracket")
pprSkolInfo (RuleSkol name)   = ptext (sLit "the RULE") <+> pprRuleName name
pprSkolInfo ArrowSkol         = ptext (sLit "an arrow form")
pprSkolInfo (PatSkol cl mc)   = sep [ pprPatSkolInfo cl
                                    , ptext (sLit "in") <+> pprMatchContext mc ]
pprSkolInfo (InferSkol ids)   = sep [ ptext (sLit "the inferred type of")
                                    , vcat [ ppr name <+> dcolon <+> ppr ty
                                           | (name,ty) <- ids ]]
pprSkolInfo (UnifyForAllSkol tvs ty) = ptext (sLit "the type") <+> ppr (mkForAllTys tvs ty)

-- UnkSkol
-- For type variables the others are dealt with by pprSkolTvBinding.
-- For Insts, these cases should not happen
pprSkolInfo UnkSkol = WARN( True, text "pprSkolInfo: UnkSkol" ) ptext (sLit "UnkSkol")

pprSigSkolInfo :: UserTypeCtxt -> Type -> SDoc
pprSigSkolInfo ctxt ty
  = case ctxt of
       FunSigCtxt f _ -> pp_sig f
       _              -> vcat [ pprUserTypeCtxt ctxt <> colon
                              , nest 2 (ppr ty) ]
  where
    pp_sig f = vcat [ ptext (sLit "the type signature for:")
                    , nest 2 (pprPrefixOcc f <+> dcolon <+> ppr ty) ]

pprPatSkolInfo :: ConLike -> SDoc
pprPatSkolInfo (RealDataCon dc)
  = sep [ ptext (sLit "a pattern with constructor:")
        , nest 2 $ ppr dc <+> dcolon
          <+> pprType (dataConUserType dc) <> comma ]
          -- pprType prints forall's regardless of -fprint-explict-foralls
          -- which is what we want here, since we might be saying
          -- type variable 't' is bound by ...

pprPatSkolInfo (PatSynCon ps)
  = sep [ ptext (sLit "a pattern with pattern synonym:")
        , nest 2 $ ppr ps <+> dcolon
                   <+> pprType (patSynType ps) <> comma ]

{-
************************************************************************
*                                                                      *
            CtOrigin
*                                                                      *
************************************************************************
-}

data CtOrigin
  = GivenOrigin SkolemInfo

  -- All the others are for *wanted* constraints
  | OccurrenceOf Name              -- Occurrence of an overloaded identifier
  | OccurrenceOfRecSel RdrName     -- Occurrence of a record selector
  | AppOrigin                      -- An application of some kind

  | SpecPragOrigin UserTypeCtxt    -- Specialisation pragma for
                                   -- function or instance

  | TypeEqOrigin { uo_actual   :: TcType
                 , uo_expected :: TcType }
  | KindEqOrigin
      TcType TcType             -- A kind equality arising from unifying these two types
      CtOrigin                  -- originally arising from this

  | IPOccOrigin  HsIPName       -- Occurrence of an implicit parameter

  | LiteralOrigin (HsOverLit Name)      -- Occurrence of a literal
  | NegateOrigin                        -- Occurrence of syntactic negation

  | ArithSeqOrigin (ArithSeqInfo Name) -- [x..], [x..y] etc
  | PArrSeqOrigin  (ArithSeqInfo Name) -- [:x..y:] and [:x,y..z:]
  | SectionOrigin
  | TupleOrigin                        -- (..,..)
  | ExprSigOrigin       -- e :: ty
  | PatSigOrigin        -- p :: ty
  | PatOrigin           -- Instantiating a polytyped pattern at a constructor
  | RecordUpdOrigin
  | ViewPatOrigin

  | ScOrigin TypeSize   -- Typechecking superclasses of an instance declaration
                        -- If the instance head is C ty1 .. tyn
                        --    then TypeSize = sizeTypes [ty1, .., tyn]
                        -- See Note [Solving superclass constraints] in TcInstDcls

  | DerivOrigin         -- Typechecking deriving
  | DerivOriginDC DataCon Int
                        -- Checking constraints arising from this data con and field index
  | DerivOriginCoerce Id Type Type
                        -- DerivOriginCoerce id ty1 ty2: Trying to coerce class method `id` from
                        -- `ty1` to `ty2`.
  | StandAloneDerivOrigin -- Typechecking stand-alone deriving
  | DefaultOrigin       -- Typechecking a default decl
  | DoOrigin            -- Arising from a do expression
  | MCompOrigin         -- Arising from a monad comprehension
  | IfOrigin            -- Arising from an if statement
  | ProcOrigin          -- Arising from a proc expression
  | AnnOrigin           -- An annotation

  | FunDepOrigin1       -- A functional dependency from combining
        PredType CtLoc      -- This constraint arising from ...
        PredType CtLoc      -- and this constraint arising from ...

  | FunDepOrigin2       -- A functional dependency from combining
        PredType CtOrigin   -- This constraint arising from ...
        PredType SrcSpan    -- and this instance
        -- We only need a CtOrigin on the first, because the location
        -- is pinned on the entire error message

  | HoleOrigin
  | UnboundOccurrenceOf RdrName
  | ListOrigin          -- An overloaded list
  | StaticOrigin        -- A static form

ctoHerald :: SDoc
ctoHerald = ptext (sLit "arising from")

pprCtLoc :: CtLoc -> SDoc
-- "arising from ... at ..."
-- Not an instance of Outputable because of the "arising from" prefix
pprCtLoc (CtLoc { ctl_origin = o, ctl_env = lcl})
  = sep [ pprCtOrigin o
        , text "at" <+> ppr (tcl_loc lcl)]

pprCtOrigin :: CtOrigin -> SDoc
-- "arising from ..."
-- Not an instance of Outputable because of the "arising from" prefix
pprCtOrigin (GivenOrigin sk) = ctoHerald <+> ppr sk

pprCtOrigin (SpecPragOrigin ctxt)
  = case ctxt of
       FunSigCtxt n _ -> ptext (sLit "a SPECIALISE pragma for") <+> quotes (ppr n)
       SpecInstCtxt   -> ptext (sLit "a SPECIALISE INSTANCE pragma")
       _              -> ptext (sLit "a SPECIALISE pragma")  -- Never happens I think

pprCtOrigin (FunDepOrigin1 pred1 loc1 pred2 loc2)
  = hang (ctoHerald <+> ptext (sLit "a functional dependency between constraints:"))
       2 (vcat [ hang (quotes (ppr pred1)) 2 (pprCtLoc loc1)
               , hang (quotes (ppr pred2)) 2 (pprCtLoc loc2) ])

pprCtOrigin (FunDepOrigin2 pred1 orig1 pred2 loc2)
  = hang (ctoHerald <+> ptext (sLit "a functional dependency between:"))
       2 (vcat [ hang (ptext (sLit "constraint") <+> quotes (ppr pred1))
                    2 (pprCtOrigin orig1 )
               , hang (ptext (sLit "instance") <+> quotes (ppr pred2))
                    2 (ptext (sLit "at") <+> ppr loc2) ])

pprCtOrigin (KindEqOrigin t1 t2 _)
  = hang (ctoHerald <+> ptext (sLit "a kind equality arising from"))
       2 (sep [ppr t1, char '~', ppr t2])

pprCtOrigin (UnboundOccurrenceOf name)
  = ctoHerald <+> ptext (sLit "an undeclared identifier") <+> quotes (ppr name)

pprCtOrigin (DerivOriginDC dc n)
  = hang (ctoHerald <+> ptext (sLit "the") <+> speakNth n
          <+> ptext (sLit "field of") <+> quotes (ppr dc))
       2 (parens (ptext (sLit "type") <+> quotes (ppr ty)))
  where
    ty = dataConOrigArgTys dc !! (n-1)

pprCtOrigin (DerivOriginCoerce meth ty1 ty2)
  = hang (ctoHerald <+> ptext (sLit "the coercion of the method") <+> quotes (ppr meth))
       2 (sep [ text "from type" <+> quotes (ppr ty1)
              , nest 2 $ text "to type" <+> quotes (ppr ty2) ])

pprCtOrigin simple_origin
  = ctoHerald <+> pprCtO simple_origin

----------------
pprCtO :: CtOrigin -> SDoc  -- Ones that are short one-liners
pprCtO (OccurrenceOf name)   = hsep [ptext (sLit "a use of"), quotes (ppr name)]
pprCtO (OccurrenceOfRecSel name) = hsep [ptext (sLit "a use of"), quotes (ppr name)]
pprCtO AppOrigin             = ptext (sLit "an application")
pprCtO (IPOccOrigin name)    = hsep [ptext (sLit "a use of implicit parameter"), quotes (ppr name)]
pprCtO RecordUpdOrigin       = ptext (sLit "a record update")
pprCtO ExprSigOrigin         = ptext (sLit "an expression type signature")
pprCtO PatSigOrigin          = ptext (sLit "a pattern type signature")
pprCtO PatOrigin             = ptext (sLit "a pattern")
pprCtO ViewPatOrigin         = ptext (sLit "a view pattern")
pprCtO IfOrigin              = ptext (sLit "an if statement")
pprCtO (LiteralOrigin lit)   = hsep [ptext (sLit "the literal"), quotes (ppr lit)]
pprCtO (ArithSeqOrigin seq)  = hsep [ptext (sLit "the arithmetic sequence"), quotes (ppr seq)]
pprCtO (PArrSeqOrigin seq)   = hsep [ptext (sLit "the parallel array sequence"), quotes (ppr seq)]
pprCtO SectionOrigin         = ptext (sLit "an operator section")
pprCtO TupleOrigin           = ptext (sLit "a tuple")
pprCtO NegateOrigin          = ptext (sLit "a use of syntactic negation")
pprCtO (ScOrigin n)          = ptext (sLit "the superclasses of an instance declaration")
                               <> ifPprDebug (parens (ppr n))
pprCtO DerivOrigin           = ptext (sLit "the 'deriving' clause of a data type declaration")
pprCtO StandAloneDerivOrigin = ptext (sLit "a 'deriving' declaration")
pprCtO DefaultOrigin         = ptext (sLit "a 'default' declaration")
pprCtO DoOrigin              = ptext (sLit "a do statement")
pprCtO MCompOrigin           = ptext (sLit "a statement in a monad comprehension")
pprCtO ProcOrigin            = ptext (sLit "a proc expression")
pprCtO (TypeEqOrigin t1 t2)  = ptext (sLit "a type equality") <+> sep [ppr t1, char '~', ppr t2]
pprCtO AnnOrigin             = ptext (sLit "an annotation")
pprCtO HoleOrigin            = ptext (sLit "a use of") <+> quotes (ptext $ sLit "_")
pprCtO ListOrigin            = ptext (sLit "an overloaded list")
pprCtO StaticOrigin          = ptext (sLit "a static form")
pprCtO _                     = panic "pprCtOrigin"

{-
Constraint Solver Plugins
-------------------------
-}

type TcPluginSolver = [Ct]    -- given
                   -> [Ct]    -- derived
                   -> [Ct]    -- wanted
                   -> TcPluginM TcPluginResult

newtype TcPluginM a = TcPluginM (Maybe EvBindsVar -> TcM a)

instance Functor     TcPluginM where
  fmap = liftM

instance Applicative TcPluginM where
  pure x = TcPluginM (const $ pure x)
  (<*>) = ap

instance Monad TcPluginM where
  return = pure
  fail x   = TcPluginM (const $ fail x)
  TcPluginM m >>= k =
    TcPluginM (\ ev -> do a <- m ev
                          runTcPluginM (k a) ev)

runTcPluginM :: TcPluginM a -> Maybe EvBindsVar -> TcM a
runTcPluginM (TcPluginM m) = m

-- | This function provides an escape for direct access to
-- the 'TcM` monad.  It should not be used lightly, and
-- the provided 'TcPluginM' API should be favoured instead.
unsafeTcPluginTcM :: TcM a -> TcPluginM a
unsafeTcPluginTcM = TcPluginM . const

-- | Access the 'EvBindsVar' carried by the 'TcPluginM' during
-- constraint solving.  Returns 'Nothing' if invoked during
-- 'tcPluginInit' or 'tcPluginStop'.
getEvBindsTcPluginM_maybe :: TcPluginM (Maybe EvBindsVar)
getEvBindsTcPluginM_maybe = TcPluginM return


data TcPlugin = forall s. TcPlugin
  { tcPluginInit  :: TcPluginM s
    -- ^ Initialize plugin, when entering type-checker.

  , tcPluginSolve :: s -> TcPluginSolver
    -- ^ Solve some constraints.
    -- TODO: WRITE MORE DETAILS ON HOW THIS WORKS.

  , tcPluginStop  :: s -> TcPluginM ()
   -- ^ Clean up after the plugin, when exiting the type-checker.
  }

data TcPluginResult
  = TcPluginContradiction [Ct]
    -- ^ The plugin found a contradiction.
    -- The returned constraints are removed from the inert set,
    -- and recorded as insoluable.

  | TcPluginOk [(EvTerm,Ct)] [Ct]
    -- ^ The first field is for constraints that were solved.
    -- These are removed from the inert set,
    -- and the evidence for them is recorded.
    -- The second field contains new work, that should be processed by
    -- the constraint solver.<|MERGE_RESOLUTION|>--- conflicted
+++ resolved
@@ -124,11 +124,8 @@
 import ConLike  ( ConLike(..) )
 import DataCon  ( DataCon, dataConUserType, dataConOrigArgTys )
 import PatSyn   ( PatSyn, patSynType )
-<<<<<<< HEAD
 import Id       ( idName )
-=======
 import FieldLabel ( FieldLabel )
->>>>>>> 43751b24
 import TcType
 import Annotations
 import InstEnv
