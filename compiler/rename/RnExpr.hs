{-
(c) The GRASP/AQUA Project, Glasgow University, 1992-1998

\section[RnExpr]{Renaming of expressions}

Basically dependency analysis.

Handles @Match@, @GRHSs@, @HsExpr@, and @Qualifier@ datatypes.  In
general, all of these functions return a renamed thing, and a set of
free variables.
-}

{-# LANGUAGE CPP, ScopedTypeVariables, RecordWildCards #-}

module RnExpr (
        rnLExpr, rnExpr, rnStmts
   ) where

#include "HsVersions.h"

import RnBinds   ( rnLocalBindsAndThen, rnLocalValBindsLHS, rnLocalValBindsRHS,
                   rnMatchGroup, rnGRHS, makeMiniFixityEnv)
import HsSyn
import TcRnMonad
import Module           ( getModule )
import RnEnv
import RnSplice         ( rnBracket, rnSpliceExpr, checkThLocalName )
import RnTypes
import RnPat
import DynFlags
import PrelNames

import BasicTypes
import Name
import NameSet
import RdrName
import UniqSet
import Data.List
import Util
import ListSetOps       ( removeDups )
import ErrUtils
import Outputable
import SrcLoc
import FastString
import Control.Monad
import TysWiredIn       ( nilDataConName )

{-
************************************************************************
*                                                                      *
\subsubsection{Expressions}
*                                                                      *
************************************************************************
-}

rnExprs :: [LHsExpr RdrName] -> RnM ([LHsExpr Name], FreeVars)
rnExprs ls = rnExprs' ls emptyUniqSet
 where
  rnExprs' [] acc = return ([], acc)
  rnExprs' (expr:exprs) acc =
   do { (expr', fvExpr) <- rnLExpr expr
        -- Now we do a "seq" on the free vars because typically it's small
        -- or empty, especially in very long lists of constants
      ; let  acc' = acc `plusFV` fvExpr
      ; (exprs', fvExprs) <- acc' `seq` rnExprs' exprs acc'
      ; return (expr':exprs', fvExprs) }

-- Variables. We look up the variable and return the resulting name.

rnLExpr :: LHsExpr RdrName -> RnM (LHsExpr Name, FreeVars)
rnLExpr = wrapLocFstM rnExpr

rnExpr :: HsExpr RdrName -> RnM (HsExpr Name, FreeVars)

finishHsVar :: Name -> RnM (HsExpr Name, FreeVars)
-- Separated from rnExpr because it's also used
-- when renaming infix expressions
finishHsVar name
 = do { this_mod <- getModule
      ; when (nameIsLocalOrFrom this_mod name) $
        checkThLocalName name
      ; return (HsVar name, unitFV name) }

rnUnboundVar :: RdrName -> RnM (HsExpr Name, FreeVars)
rnUnboundVar v
 = do { if isUnqual v
        then -- Treat this as a "hole"
             -- Do not fail right now; instead, return HsUnboundVar
             -- and let the type checker report the error
             return (HsUnboundVar (rdrNameOcc v), emptyFVs)

        else -- Fail immediately (qualified name)
             do { n <- reportUnboundName v
                ; return (HsVar n, emptyFVs) } }

rnExpr (HsVar v)
  = do { opt_DuplicateRecordFields <- xoptM Opt_DuplicateRecordFields
       ; mb_name <- lookupOccRn_overloaded opt_DuplicateRecordFields v
       ; case mb_name of {
           Nothing -> rnUnboundVar v ;
           Just (Left name)
              | name == nilDataConName -- Treat [] as an ExplicitList, so that
                                       -- OverloadedLists works correctly
              -> rnExpr (ExplicitList placeHolderType Nothing [])

              | otherwise
              -> finishHsVar name ;
           Just (Right [f])        -> return (HsRecFld (ambiguousFieldOcc f)
                                             , unitFV (selectorFieldOcc f)) ;
           Just (Right fs@(_:_:_)) -> return (HsRecFld (Ambiguous v PlaceHolder)
                                             , mkFVs (map selectorFieldOcc fs));
           Just (Right [])         -> error "runExpr/HsVar" } }

rnExpr (HsIPVar v)
  = return (HsIPVar v, emptyFVs)

rnExpr (HsLit lit@(HsString src s))
  = do { opt_OverloadedStrings <- xoptM Opt_OverloadedStrings
       ; if opt_OverloadedStrings then
            rnExpr (HsOverLit (mkHsIsString src s placeHolderType))
         else do {
            ; rnLit lit
            ; return (HsLit lit, emptyFVs) } }

rnExpr (HsLit lit)
  = do { rnLit lit
       ; return (HsLit lit, emptyFVs) }

rnExpr (HsOverLit lit)
  = do { (lit', fvs) <- rnOverLit lit
       ; return (HsOverLit lit', fvs) }

rnExpr (HsApp fun arg)
  = do { (fun',fvFun) <- rnLExpr fun
       ; (arg',fvArg) <- rnLExpr arg
       ; return (HsApp fun' arg', fvFun `plusFV` fvArg) }

rnExpr (OpApp e1 op  _ e2)
  = do  { (e1', fv_e1) <- rnLExpr e1
        ; (e2', fv_e2) <- rnLExpr e2
        ; (op', fv_op) <- rnLExpr op

        -- Deal with fixity
        -- When renaming code synthesised from "deriving" declarations
        -- we used to avoid fixity stuff, but we can't easily tell any
        -- more, so I've removed the test.  Adding HsPars in TcGenDeriv
        -- should prevent bad things happening.
        ; fixity <- case op' of
                      L _ (HsVar n) -> lookupFixityRn n
                      _             -> return (Fixity minPrecedence InfixL)
                                       -- c.f. lookupFixity for unbound

        ; final_e <- mkOpAppRn e1' op' fixity e2'
        ; return (final_e, fv_e1 `plusFV` fv_op `plusFV` fv_e2) }

rnExpr (NegApp e _)
  = do { (e', fv_e)         <- rnLExpr e
       ; (neg_name, fv_neg) <- lookupSyntaxName negateName
       ; final_e            <- mkNegAppRn e' neg_name
       ; return (final_e, fv_e `plusFV` fv_neg) }

------------------------------------------
-- Template Haskell extensions
-- Don't ifdef-GHCI them because we want to fail gracefully
-- (not with an rnExpr crash) in a stage-1 compiler.
rnExpr e@(HsBracket br_body) = rnBracket e br_body

rnExpr (HsSpliceE splice) = rnSpliceExpr splice

---------------------------------------------
--      Sections
-- See Note [Parsing sections] in Parser.y
rnExpr (HsPar (L loc (section@(SectionL {}))))
  = do  { (section', fvs) <- rnSection section
        ; return (HsPar (L loc section'), fvs) }

rnExpr (HsPar (L loc (section@(SectionR {}))))
  = do  { (section', fvs) <- rnSection section
        ; return (HsPar (L loc section'), fvs) }

rnExpr (HsPar e)
  = do  { (e', fvs_e) <- rnLExpr e
        ; return (HsPar e', fvs_e) }

rnExpr expr@(SectionL {})
  = do  { addErr (sectionErr expr); rnSection expr }
rnExpr expr@(SectionR {})
  = do  { addErr (sectionErr expr); rnSection expr }

---------------------------------------------
rnExpr (HsCoreAnn src ann expr)
  = do { (expr', fvs_expr) <- rnLExpr expr
       ; return (HsCoreAnn src ann expr', fvs_expr) }

rnExpr (HsSCC src lbl expr)
  = do { (expr', fvs_expr) <- rnLExpr expr
       ; return (HsSCC src lbl expr', fvs_expr) }
rnExpr (HsTickPragma src info expr)
  = do { (expr', fvs_expr) <- rnLExpr expr
       ; return (HsTickPragma src info expr', fvs_expr) }

rnExpr (HsLam matches)
  = do { (matches', fvMatch) <- rnMatchGroup LambdaExpr rnLExpr matches
       ; return (HsLam matches', fvMatch) }

rnExpr (HsLamCase _arg matches)
  = do { (matches', fvs_ms) <- rnMatchGroup CaseAlt rnLExpr matches
       -- ; return (HsLamCase arg matches', fvs_ms) }
       ; return (HsLamCase placeHolderType matches', fvs_ms) }

rnExpr (HsCase expr matches)
  = do { (new_expr, e_fvs) <- rnLExpr expr
       ; (new_matches, ms_fvs) <- rnMatchGroup CaseAlt rnLExpr matches
       ; return (HsCase new_expr new_matches, e_fvs `plusFV` ms_fvs) }

rnExpr (HsLet (L l binds) expr)
  = rnLocalBindsAndThen binds $ \binds' _ -> do
      { (expr',fvExpr) <- rnLExpr expr
      ; return (HsLet (L l binds') expr', fvExpr) }

rnExpr (HsDo do_or_lc (L l stmts) _)
  = do  { ((stmts', _), fvs) <-
           rnStmtsWithPostProcessing do_or_lc rnLExpr
             postProcessStmtsForApplicativeDo stmts
             (\ _ -> return ((), emptyFVs))
        ; return ( HsDo do_or_lc (L l stmts') placeHolderType, fvs ) }

rnExpr (ExplicitList _ _  exps)
  = do  { opt_OverloadedLists <- xoptM Opt_OverloadedLists
        ; (exps', fvs) <- rnExprs exps
        ; if opt_OverloadedLists
           then do {
            ; (from_list_n_name, fvs') <- lookupSyntaxName fromListNName
            ; return (ExplicitList placeHolderType (Just from_list_n_name) exps'
                     , fvs `plusFV` fvs') }
           else
            return  (ExplicitList placeHolderType Nothing exps', fvs) }

rnExpr (ExplicitPArr _ exps)
  = do { (exps', fvs) <- rnExprs exps
       ; return  (ExplicitPArr placeHolderType exps', fvs) }

rnExpr (ExplicitTuple tup_args boxity)
  = do { checkTupleSection tup_args
       ; checkTupSize (length tup_args)
       ; (tup_args', fvs) <- mapAndUnzipM rnTupArg tup_args
       ; return (ExplicitTuple tup_args' boxity, plusFVs fvs) }
  where
    rnTupArg (L l (Present e)) = do { (e',fvs) <- rnLExpr e
                                    ; return (L l (Present e'), fvs) }
    rnTupArg (L l (Missing _)) = return (L l (Missing placeHolderType)
                                        , emptyFVs)

<<<<<<< HEAD
rnExpr (RecordCon con_id _ rec_binds@(HsRecFields { rec_dotdot = dd }))
  = do { con_lname@(L _ con_name) <- lookupLocatedOccRn con_id
       ; (flds, fvs)   <- rnHsRecFields (HsRecFieldCon con_name) HsVar rec_binds
       ; (flds', fvss) <- mapAndUnzipM rn_field flds
       ; let rec_binds' = HsRecFields { rec_flds = flds', rec_dotdot = dd }
       ; return ( RecordCon con_lname noPostTcExpr rec_binds'
                , fvs `plusFV` plusFVs fvss `addOneFV` con_name) }
  where
    rn_field (L l fld) = do { (arg', fvs) <- rnLExpr (hsRecFieldArg fld)
                            ; return (L l (fld { hsRecFieldArg = arg' }), fvs) }

=======
rnExpr (RecordCon con_id _ rbinds _)
  = do  { conname <- lookupLocatedOccRn con_id
        ; (rbinds', fvRbinds) <- rnHsRecBinds (HsRecFieldCon (unLoc conname)) rbinds
        ; return (RecordCon conname noPostTcExpr rbinds' PlaceHolder ,
                  fvRbinds `addOneFV` unLoc conname ) }
>>>>>>> 8868ff3e

rnExpr (RecordUpd expr rbinds _ _ _ _)
  = do  { (expr', fvExpr) <- rnLExpr expr
        ; (rbinds', fvRbinds) <- rnHsRecUpdFields rbinds
        ; return (RecordUpd expr' rbinds'
                            PlaceHolder PlaceHolder
                            PlaceHolder PlaceHolder
                 , fvExpr `plusFV` fvRbinds) }

rnExpr (ExprWithTySig expr pty)
  = do  { (pty', fvTy)    <- rnHsSigWcType ExprWithTySigCtx pty
        ; (expr', fvExpr) <- bindSigTyVarsFV (hsWcScopedTvs pty') $
                             rnLExpr expr
        ; return (ExprWithTySig expr' pty', fvExpr `plusFV` fvTy) }

rnExpr (HsIf _ p b1 b2)
  = do { (p', fvP) <- rnLExpr p
       ; (b1', fvB1) <- rnLExpr b1
       ; (b2', fvB2) <- rnLExpr b2
       ; (mb_ite, fvITE) <- lookupIfThenElse
       ; return (HsIf mb_ite p' b1' b2', plusFVs [fvITE, fvP, fvB1, fvB2]) }

rnExpr (HsMultiIf _ty alts)
  = do { (alts', fvs) <- mapFvRn (rnGRHS IfAlt rnLExpr) alts
       -- ; return (HsMultiIf ty alts', fvs) }
       ; return (HsMultiIf placeHolderType alts', fvs) }

rnExpr (HsType a)
  = do { (t, fvT) <- rnLHsType HsTypeCtx a
       ; return (HsType t, fvT) }

rnExpr (ArithSeq _ _ seq)
  = do { opt_OverloadedLists <- xoptM Opt_OverloadedLists
       ; (new_seq, fvs) <- rnArithSeq seq
       ; if opt_OverloadedLists
           then do {
            ; (from_list_name, fvs') <- lookupSyntaxName fromListName
            ; return (ArithSeq noPostTcExpr (Just from_list_name) new_seq, fvs `plusFV` fvs') }
           else
            return (ArithSeq noPostTcExpr Nothing new_seq, fvs) }

rnExpr (PArrSeq _ seq)
  = do { (new_seq, fvs) <- rnArithSeq seq
       ; return (PArrSeq noPostTcExpr new_seq, fvs) }

{-
These three are pattern syntax appearing in expressions.
Since all the symbols are reservedops we can simply reject them.
We return a (bogus) EWildPat in each case.
-}

rnExpr EWildPat        = return (hsHoleExpr, emptyFVs)   -- "_" is just a hole
rnExpr e@(EAsPat {})   = patSynErr e
rnExpr e@(EViewPat {}) = patSynErr e
rnExpr e@(ELazyPat {}) = patSynErr e

{-
************************************************************************
*                                                                      *
        Static values
*                                                                      *
************************************************************************

For the static form we check that the free variables are all top-level
value bindings. This is done by checking that the name is external or
wired-in. See the Notes about the NameSorts in Name.hs.
-}

rnExpr e@(HsStatic expr) = do
    target <- fmap hscTarget getDynFlags
    case target of
      -- SPT entries are expected to exist in object code so far, and this is
      -- not the case in interpreted mode. See bug #9878.
      HscInterpreted -> addErr $ sep
        [ text "The static form is not supported in interpreted mode."
        , text "Please use -fobject-code."
        ]
      _ -> return ()
    (expr',fvExpr) <- rnLExpr expr
    stage <- getStage
    case stage of
      Brack _ _ -> return () -- Don't check names if we are inside brackets.
                             -- We don't want to reject cases like:
                             -- \e -> [| static $(e) |]
                             -- if $(e) turns out to produce a legal expression.
      Splice _ -> addErr $ sep
             [ text "static forms cannot be used in splices:"
             , nest 2 $ ppr e
             ]
      _ -> do
       let isTopLevelName n = isExternalName n || isWiredInName n
       case nameSetElems $ filterNameSet
                             (\n -> not (isTopLevelName n || isUnboundName n))
                             fvExpr                                           of
         [] -> return ()
         fvNonGlobal -> addErr $ cat
             [ text $ "Only identifiers of top-level bindings can "
                      ++ "appear in the body of the static form:"
             , nest 2 $ ppr e
             , text "but the following identifiers were found instead:"
             , nest 2 $ vcat $ map ppr fvNonGlobal
             ]
    return (HsStatic expr', fvExpr)

{-
************************************************************************
*                                                                      *
        Arrow notation
*                                                                      *
************************************************************************
-}

rnExpr (HsProc pat body)
  = newArrowScope $
    rnPat ProcExpr pat $ \ pat' -> do
      { (body',fvBody) <- rnCmdTop body
      ; return (HsProc pat' body', fvBody) }

-- Ideally, these would be done in parsing, but to keep parsing simple, we do it here.
rnExpr e@(HsArrApp {})  = arrowFail e
rnExpr e@(HsArrForm {}) = arrowFail e

rnExpr other = pprPanic "rnExpr: unexpected expression" (ppr other)
        -- HsWrap

hsHoleExpr :: HsExpr id
hsHoleExpr = HsUnboundVar (mkVarOcc "_")

arrowFail :: HsExpr RdrName -> RnM (HsExpr Name, FreeVars)
arrowFail e
  = do { addErr (vcat [ ptext (sLit "Arrow command found where an expression was expected:")
                      , nest 2 (ppr e) ])
         -- Return a place-holder hole, so that we can carry on
         -- to report other errors
       ; return (hsHoleExpr, emptyFVs) }

----------------------
-- See Note [Parsing sections] in Parser.y
rnSection :: HsExpr RdrName -> RnM (HsExpr Name, FreeVars)
rnSection section@(SectionR op expr)
  = do  { (op', fvs_op)     <- rnLExpr op
        ; (expr', fvs_expr) <- rnLExpr expr
        ; checkSectionPrec InfixR section op' expr'
        ; return (SectionR op' expr', fvs_op `plusFV` fvs_expr) }

rnSection section@(SectionL expr op)
  = do  { (expr', fvs_expr) <- rnLExpr expr
        ; (op', fvs_op)     <- rnLExpr op
        ; checkSectionPrec InfixL section op' expr'
        ; return (SectionL expr' op', fvs_op `plusFV` fvs_expr) }

rnSection other = pprPanic "rnSection" (ppr other)


{-
************************************************************************
*                                                                      *
        Arrow commands
*                                                                      *
************************************************************************
-}

rnCmdArgs :: [LHsCmdTop RdrName] -> RnM ([LHsCmdTop Name], FreeVars)
rnCmdArgs [] = return ([], emptyFVs)
rnCmdArgs (arg:args)
  = do { (arg',fvArg) <- rnCmdTop arg
       ; (args',fvArgs) <- rnCmdArgs args
       ; return (arg':args', fvArg `plusFV` fvArgs) }

rnCmdTop :: LHsCmdTop RdrName -> RnM (LHsCmdTop Name, FreeVars)
rnCmdTop = wrapLocFstM rnCmdTop'
 where
  rnCmdTop' (HsCmdTop cmd _ _ _)
   = do { (cmd', fvCmd) <- rnLCmd cmd
        ; let cmd_names = [arrAName, composeAName, firstAName] ++
                          nameSetElems (methodNamesCmd (unLoc cmd'))
        -- Generate the rebindable syntax for the monad
        ; (cmd_names', cmd_fvs) <- lookupSyntaxNames cmd_names

        ; return (HsCmdTop cmd' placeHolderType placeHolderType
                  (cmd_names `zip` cmd_names'),
                  fvCmd `plusFV` cmd_fvs) }

rnLCmd :: LHsCmd RdrName -> RnM (LHsCmd Name, FreeVars)
rnLCmd = wrapLocFstM rnCmd

rnCmd :: HsCmd RdrName -> RnM (HsCmd Name, FreeVars)

rnCmd (HsCmdArrApp arrow arg _ ho rtl)
  = do { (arrow',fvArrow) <- select_arrow_scope (rnLExpr arrow)
       ; (arg',fvArg) <- rnLExpr arg
       ; return (HsCmdArrApp arrow' arg' placeHolderType ho rtl,
                 fvArrow `plusFV` fvArg) }
  where
    select_arrow_scope tc = case ho of
        HsHigherOrderApp -> tc
        HsFirstOrderApp  -> escapeArrowScope tc
        -- See Note [Escaping the arrow scope] in TcRnTypes
        -- Before renaming 'arrow', use the environment of the enclosing
        -- proc for the (-<) case.
        -- Local bindings, inside the enclosing proc, are not in scope
        -- inside 'arrow'.  In the higher-order case (-<<), they are.

-- infix form
rnCmd (HsCmdArrForm op (Just _) [arg1, arg2])
  = do { (op',fv_op) <- escapeArrowScope (rnLExpr op)
       ; let L _ (HsVar op_name) = op'
       ; (arg1',fv_arg1) <- rnCmdTop arg1
       ; (arg2',fv_arg2) <- rnCmdTop arg2
        -- Deal with fixity
       ; fixity <- lookupFixityRn op_name
       ; final_e <- mkOpFormRn arg1' op' fixity arg2'
       ; return (final_e, fv_arg1 `plusFV` fv_op `plusFV` fv_arg2) }

rnCmd (HsCmdArrForm op fixity cmds)
  = do { (op',fvOp) <- escapeArrowScope (rnLExpr op)
       ; (cmds',fvCmds) <- rnCmdArgs cmds
       ; return (HsCmdArrForm op' fixity cmds', fvOp `plusFV` fvCmds) }

rnCmd (HsCmdApp fun arg)
  = do { (fun',fvFun) <- rnLCmd  fun
       ; (arg',fvArg) <- rnLExpr arg
       ; return (HsCmdApp fun' arg', fvFun `plusFV` fvArg) }

rnCmd (HsCmdLam matches)
  = do { (matches', fvMatch) <- rnMatchGroup LambdaExpr rnLCmd matches
       ; return (HsCmdLam matches', fvMatch) }

rnCmd (HsCmdPar e)
  = do  { (e', fvs_e) <- rnLCmd e
        ; return (HsCmdPar e', fvs_e) }

rnCmd (HsCmdCase expr matches)
  = do { (new_expr, e_fvs) <- rnLExpr expr
       ; (new_matches, ms_fvs) <- rnMatchGroup CaseAlt rnLCmd matches
       ; return (HsCmdCase new_expr new_matches, e_fvs `plusFV` ms_fvs) }

rnCmd (HsCmdIf _ p b1 b2)
  = do { (p', fvP) <- rnLExpr p
       ; (b1', fvB1) <- rnLCmd b1
       ; (b2', fvB2) <- rnLCmd b2
       ; (mb_ite, fvITE) <- lookupIfThenElse
       ; return (HsCmdIf mb_ite p' b1' b2', plusFVs [fvITE, fvP, fvB1, fvB2]) }

rnCmd (HsCmdLet (L l binds) cmd)
  = rnLocalBindsAndThen binds $ \ binds' _ -> do
      { (cmd',fvExpr) <- rnLCmd cmd
      ; return (HsCmdLet (L l binds') cmd', fvExpr) }

rnCmd (HsCmdDo (L l stmts) _)
  = do  { ((stmts', _), fvs) <-
            rnStmts ArrowExpr rnLCmd stmts (\ _ -> return ((), emptyFVs))
        ; return ( HsCmdDo (L l stmts') placeHolderType, fvs ) }

rnCmd cmd@(HsCmdCast {}) = pprPanic "rnCmd" (ppr cmd)

---------------------------------------------------
type CmdNeeds = FreeVars        -- Only inhabitants are
                                --      appAName, choiceAName, loopAName

-- find what methods the Cmd needs (loop, choice, apply)
methodNamesLCmd :: LHsCmd Name -> CmdNeeds
methodNamesLCmd = methodNamesCmd . unLoc

methodNamesCmd :: HsCmd Name -> CmdNeeds

methodNamesCmd (HsCmdArrApp _arrow _arg _ HsFirstOrderApp _rtl)
  = emptyFVs
methodNamesCmd (HsCmdArrApp _arrow _arg _ HsHigherOrderApp _rtl)
  = unitFV appAName
methodNamesCmd (HsCmdArrForm {}) = emptyFVs
methodNamesCmd (HsCmdCast _ cmd) = methodNamesCmd cmd

methodNamesCmd (HsCmdPar c) = methodNamesLCmd c

methodNamesCmd (HsCmdIf _ _ c1 c2)
  = methodNamesLCmd c1 `plusFV` methodNamesLCmd c2 `addOneFV` choiceAName

methodNamesCmd (HsCmdLet _ c)          = methodNamesLCmd c
methodNamesCmd (HsCmdDo (L _ stmts) _) = methodNamesStmts stmts
methodNamesCmd (HsCmdApp c _)          = methodNamesLCmd c
methodNamesCmd (HsCmdLam match)        = methodNamesMatch match

methodNamesCmd (HsCmdCase _ matches)
  = methodNamesMatch matches `addOneFV` choiceAName

--methodNamesCmd _ = emptyFVs
   -- Other forms can't occur in commands, but it's not convenient
   -- to error here so we just do what's convenient.
   -- The type checker will complain later

---------------------------------------------------
methodNamesMatch :: MatchGroup Name (LHsCmd Name) -> FreeVars
methodNamesMatch (MG { mg_alts = L _ ms })
  = plusFVs (map do_one ms)
 where
    do_one (L _ (Match _ _ _ grhss)) = methodNamesGRHSs grhss

-------------------------------------------------
-- gaw 2004
methodNamesGRHSs :: GRHSs Name (LHsCmd Name) -> FreeVars
methodNamesGRHSs (GRHSs grhss _) = plusFVs (map methodNamesGRHS grhss)

-------------------------------------------------

methodNamesGRHS :: Located (GRHS Name (LHsCmd Name)) -> CmdNeeds
methodNamesGRHS (L _ (GRHS _ rhs)) = methodNamesLCmd rhs

---------------------------------------------------
methodNamesStmts :: [Located (StmtLR Name Name (LHsCmd Name))] -> FreeVars
methodNamesStmts stmts = plusFVs (map methodNamesLStmt stmts)

---------------------------------------------------
methodNamesLStmt :: Located (StmtLR Name Name (LHsCmd Name)) -> FreeVars
methodNamesLStmt = methodNamesStmt . unLoc

methodNamesStmt :: StmtLR Name Name (LHsCmd Name) -> FreeVars
methodNamesStmt (LastStmt cmd _ _)               = methodNamesLCmd cmd
methodNamesStmt (BodyStmt cmd _ _ _)             = methodNamesLCmd cmd
methodNamesStmt (BindStmt _ cmd _ _)             = methodNamesLCmd cmd
methodNamesStmt (RecStmt { recS_stmts = stmts }) =
  methodNamesStmts stmts `addOneFV` loopAName
methodNamesStmt (LetStmt {})                     = emptyFVs
methodNamesStmt (ParStmt {})                     = emptyFVs
methodNamesStmt (TransStmt {})                   = emptyFVs
methodNamesStmt ApplicativeStmt{}            = emptyFVs
   -- ParStmt and TransStmt can't occur in commands, but it's not
   -- convenient to error here so we just do what's convenient

{-
************************************************************************
*                                                                      *
        Arithmetic sequences
*                                                                      *
************************************************************************
-}

rnArithSeq :: ArithSeqInfo RdrName -> RnM (ArithSeqInfo Name, FreeVars)
rnArithSeq (From expr)
 = do { (expr', fvExpr) <- rnLExpr expr
      ; return (From expr', fvExpr) }

rnArithSeq (FromThen expr1 expr2)
 = do { (expr1', fvExpr1) <- rnLExpr expr1
      ; (expr2', fvExpr2) <- rnLExpr expr2
      ; return (FromThen expr1' expr2', fvExpr1 `plusFV` fvExpr2) }

rnArithSeq (FromTo expr1 expr2)
 = do { (expr1', fvExpr1) <- rnLExpr expr1
      ; (expr2', fvExpr2) <- rnLExpr expr2
      ; return (FromTo expr1' expr2', fvExpr1 `plusFV` fvExpr2) }

rnArithSeq (FromThenTo expr1 expr2 expr3)
 = do { (expr1', fvExpr1) <- rnLExpr expr1
      ; (expr2', fvExpr2) <- rnLExpr expr2
      ; (expr3', fvExpr3) <- rnLExpr expr3
      ; return (FromThenTo expr1' expr2' expr3',
                plusFVs [fvExpr1, fvExpr2, fvExpr3]) }

{-
************************************************************************
*                                                                      *
\subsubsection{@Stmt@s: in @do@ expressions}
*                                                                      *
************************************************************************
-}

-- | Rename some Stmts
rnStmts :: Outputable (body RdrName)
        => HsStmtContext Name
        -> (Located (body RdrName) -> RnM (Located (body Name), FreeVars))
           -- ^ How to rename the body of each statement (e.g. rnLExpr)
        -> [LStmt RdrName (Located (body RdrName))]
           -- ^ Statements
        -> ([Name] -> RnM (thing, FreeVars))
           -- ^ if these statements scope over something, this renames it
           -- and returns the result.
        -> RnM (([LStmt Name (Located (body Name))], thing), FreeVars)
rnStmts ctxt rnBody = rnStmtsWithPostProcessing ctxt rnBody noPostProcessStmts

-- | like 'rnStmts' but applies a post-processing step to the renamed Stmts
rnStmtsWithPostProcessing
        :: Outputable (body RdrName)
        => HsStmtContext Name
        -> (Located (body RdrName) -> RnM (Located (body Name), FreeVars))
           -- ^ How to rename the body of each statement (e.g. rnLExpr)
        -> (HsStmtContext Name
              -> [(LStmt Name (Located (body Name)), FreeVars)]
              -> RnM ([LStmt Name (Located (body Name))], FreeVars))
           -- ^ postprocess the statements
        -> [LStmt RdrName (Located (body RdrName))]
           -- ^ Statements
        -> ([Name] -> RnM (thing, FreeVars))
           -- ^ if these statements scope over something, this renames it
           -- and returns the result.
        -> RnM (([LStmt Name (Located (body Name))], thing), FreeVars)
rnStmtsWithPostProcessing ctxt rnBody ppStmts stmts thing_inside
 = do { ((stmts', thing), fvs) <-
          rnStmtsWithFreeVars ctxt rnBody stmts thing_inside
      ; (pp_stmts, fvs') <- ppStmts ctxt stmts'
      ; return ((pp_stmts, thing), fvs `plusFV` fvs')
      }

-- | maybe rearrange statements according to the ApplicativeDo transformation
postProcessStmtsForApplicativeDo
  :: HsStmtContext Name
  -> [(LStmt Name (LHsExpr Name), FreeVars)]
  -> RnM ([LStmt Name (LHsExpr Name)], FreeVars)
postProcessStmtsForApplicativeDo ctxt stmts
  = do {
       -- rearrange the statements using ApplicativeStmt if
       -- -XApplicativeDo is on.  Also strip out the FreeVars attached
       -- to each Stmt body.
         ado_is_on <- xoptM Opt_ApplicativeDo
       ; let is_do_expr | DoExpr <- ctxt = True
                        | otherwise = False
       ; if ado_is_on && is_do_expr
            then rearrangeForApplicativeDo ctxt stmts
            else noPostProcessStmts ctxt stmts }

-- | strip the FreeVars annotations from statements
noPostProcessStmts
  :: HsStmtContext Name
  -> [(LStmt Name (Located (body Name)), FreeVars)]
  -> RnM ([LStmt Name (Located (body Name))], FreeVars)
noPostProcessStmts _ stmts = return (map fst stmts, emptyNameSet)


rnStmtsWithFreeVars :: Outputable (body RdrName)
        => HsStmtContext Name
        -> (Located (body RdrName) -> RnM (Located (body Name), FreeVars))
        -> [LStmt RdrName (Located (body RdrName))]
        -> ([Name] -> RnM (thing, FreeVars))
        -> RnM ( ([(LStmt Name (Located (body Name)), FreeVars)], thing)
               , FreeVars)
-- Each Stmt body is annotated with its FreeVars, so that
-- we can rearrange statements for ApplicativeDo.
--
-- Variables bound by the Stmts, and mentioned in thing_inside,
-- do not appear in the result FreeVars

rnStmtsWithFreeVars ctxt _ [] thing_inside
  = do { checkEmptyStmts ctxt
       ; (thing, fvs) <- thing_inside []
       ; return (([], thing), fvs) }

rnStmtsWithFreeVars MDoExpr rnBody stmts thing_inside    -- Deal with mdo
  = -- Behave like do { rec { ...all but last... }; last }
    do { ((stmts1, (stmts2, thing)), fvs)
           <- rnStmt MDoExpr rnBody (noLoc $ mkRecStmt all_but_last) $ \ _ ->
              do { last_stmt' <- checkLastStmt MDoExpr last_stmt
                 ; rnStmt MDoExpr rnBody last_stmt' thing_inside }
        ; return (((stmts1 ++ stmts2), thing), fvs) }
  where
    Just (all_but_last, last_stmt) = snocView stmts

rnStmtsWithFreeVars ctxt rnBody (lstmt@(L loc _) : lstmts) thing_inside
  | null lstmts
  = setSrcSpan loc $
    do { lstmt' <- checkLastStmt ctxt lstmt
       ; rnStmt ctxt rnBody lstmt' thing_inside }

  | otherwise
  = do { ((stmts1, (stmts2, thing)), fvs)
            <- setSrcSpan loc                         $
               do { checkStmt ctxt lstmt
                  ; rnStmt ctxt rnBody lstmt    $ \ bndrs1 ->
                    rnStmtsWithFreeVars ctxt rnBody lstmts  $ \ bndrs2 ->
                    thing_inside (bndrs1 ++ bndrs2) }
        ; return (((stmts1 ++ stmts2), thing), fvs) }

----------------------
rnStmt :: Outputable (body RdrName)
       => HsStmtContext Name
       -> (Located (body RdrName) -> RnM (Located (body Name), FreeVars))
          -- ^ How to rename the body of the statement
       -> LStmt RdrName (Located (body RdrName))
          -- ^ The statement
       -> ([Name] -> RnM (thing, FreeVars))
          -- ^ Rename the stuff that this statement scopes over
       -> RnM ( ([(LStmt Name (Located (body Name)), FreeVars)], thing)
              , FreeVars)
-- Variables bound by the Stmt, and mentioned in thing_inside,
-- do not appear in the result FreeVars

rnStmt ctxt rnBody (L loc (LastStmt body noret _)) thing_inside
  = do  { (body', fv_expr) <- rnBody body
        ; (ret_op, fvs1)   <- lookupStmtName ctxt returnMName
        ; (thing,  fvs3)   <- thing_inside []
        ; return (([(L loc (LastStmt body' noret ret_op), fv_expr)], thing),
                  fv_expr `plusFV` fvs1 `plusFV` fvs3) }

rnStmt ctxt rnBody (L loc (BodyStmt body _ _ _)) thing_inside
  = do  { (body', fv_expr) <- rnBody body
        ; (then_op, fvs1)  <- lookupStmtName ctxt thenMName
        ; (guard_op, fvs2) <- if isListCompExpr ctxt
                              then lookupStmtName ctxt guardMName
                              else return (noSyntaxExpr, emptyFVs)
                              -- Only list/parr/monad comprehensions use 'guard'
                              -- Also for sub-stmts of same eg [ e | x<-xs, gd | blah ]
                              -- Here "gd" is a guard
        ; (thing, fvs3)    <- thing_inside []
        ; return (([(L loc (BodyStmt body'
                     then_op guard_op placeHolderType), fv_expr)], thing),
                  fv_expr `plusFV` fvs1 `plusFV` fvs2 `plusFV` fvs3) }

rnStmt ctxt rnBody (L loc (BindStmt pat body _ _)) thing_inside
  = do  { (body', fv_expr) <- rnBody body
                -- The binders do not scope over the expression
        ; (bind_op, fvs1) <- lookupStmtName ctxt bindMName
        ; (fail_op, fvs2) <- lookupStmtName ctxt failMName
        ; rnPat (StmtCtxt ctxt) pat $ \ pat' -> do
        { (thing, fvs3) <- thing_inside (collectPatBinders pat')
        ; return (( [(L loc (BindStmt pat' body' bind_op fail_op), fv_expr)]
                  , thing),
                  fv_expr `plusFV` fvs1 `plusFV` fvs2 `plusFV` fvs3) }}
       -- fv_expr shouldn't really be filtered by the rnPatsAndThen
        -- but it does not matter because the names are unique

rnStmt _ _ (L loc (LetStmt (L l binds))) thing_inside
  = do  { rnLocalBindsAndThen binds $ \binds' bind_fvs -> do
        { (thing, fvs) <- thing_inside (collectLocalBinders binds')
        ; return (([(L loc (LetStmt (L l binds')), bind_fvs)], thing), fvs) }  }

rnStmt ctxt rnBody (L loc (RecStmt { recS_stmts = rec_stmts })) thing_inside
  = do  { (return_op, fvs1)  <- lookupStmtName ctxt returnMName
        ; (mfix_op,   fvs2)  <- lookupStmtName ctxt mfixName
        ; (bind_op,   fvs3)  <- lookupStmtName ctxt bindMName
        ; let empty_rec_stmt = emptyRecStmtName { recS_ret_fn  = return_op
                                                , recS_mfix_fn = mfix_op
                                                , recS_bind_fn = bind_op }

        -- Step1: Bring all the binders of the mdo into scope
        -- (Remember that this also removes the binders from the
        -- finally-returned free-vars.)
        -- And rename each individual stmt, making a
        -- singleton segment.  At this stage the FwdRefs field
        -- isn't finished: it's empty for all except a BindStmt
        -- for which it's the fwd refs within the bind itself
        -- (This set may not be empty, because we're in a recursive
        -- context.)
        ; rnRecStmtsAndThen rnBody rec_stmts   $ \ segs -> do
        { let bndrs = nameSetElems $ foldr (unionNameSet . (\(ds,_,_,_) -> ds))
                                            emptyNameSet segs
        ; (thing, fvs_later) <- thing_inside bndrs
        ; let (rec_stmts', fvs) = segmentRecStmts loc ctxt empty_rec_stmt segs fvs_later
        -- We aren't going to try to group RecStmts with
        -- ApplicativeDo, so attaching empty FVs is fine.
        ; return ( ((zip rec_stmts' (repeat emptyNameSet)), thing)
                 , fvs `plusFV` fvs1 `plusFV` fvs2 `plusFV` fvs3) } }

rnStmt ctxt _ (L loc (ParStmt segs _ _)) thing_inside
  = do  { (mzip_op, fvs1)   <- lookupStmtName ctxt mzipName
        ; (bind_op, fvs2)   <- lookupStmtName ctxt bindMName
        ; (return_op, fvs3) <- lookupStmtName ctxt returnMName
        ; ((segs', thing), fvs4) <- rnParallelStmts (ParStmtCtxt ctxt) return_op segs thing_inside
        ; return ( ([(L loc (ParStmt segs' mzip_op bind_op), fvs4)], thing)
                 , fvs1 `plusFV` fvs2 `plusFV` fvs3 `plusFV` fvs4) }

rnStmt ctxt _ (L loc (TransStmt { trS_stmts = stmts, trS_by = by, trS_form = form
                              , trS_using = using })) thing_inside
  = do { -- Rename the 'using' expression in the context before the transform is begun
         (using', fvs1) <- rnLExpr using

         -- Rename the stmts and the 'by' expression
         -- Keep track of the variables mentioned in the 'by' expression
       ; ((stmts', (by', used_bndrs, thing)), fvs2)
             <- rnStmts (TransStmtCtxt ctxt) rnLExpr stmts $ \ bndrs ->
                do { (by',   fvs_by) <- mapMaybeFvRn rnLExpr by
                   ; (thing, fvs_thing) <- thing_inside bndrs
                   ; let fvs = fvs_by `plusFV` fvs_thing
                         used_bndrs = filter (`elemNameSet` fvs) bndrs
                         -- The paper (Fig 5) has a bug here; we must treat any free variable
                         -- of the "thing inside", **or of the by-expression**, as used
                   ; return ((by', used_bndrs, thing), fvs) }

       -- Lookup `return`, `(>>=)` and `liftM` for monad comprehensions
       ; (return_op, fvs3) <- lookupStmtName ctxt returnMName
       ; (bind_op,   fvs4) <- lookupStmtName ctxt bindMName
       ; (fmap_op,   fvs5) <- case form of
                                ThenForm -> return (noSyntaxExpr, emptyFVs)
                                _        -> lookupStmtName ctxt fmapName

       ; let all_fvs  = fvs1 `plusFV` fvs2 `plusFV` fvs3
                             `plusFV` fvs4 `plusFV` fvs5
             bndr_map = used_bndrs `zip` used_bndrs
             -- See Note [TransStmt binder map] in HsExpr

       ; traceRn (text "rnStmt: implicitly rebound these used binders:" <+> ppr bndr_map)
       ; return (([(L loc (TransStmt { trS_stmts = stmts', trS_bndrs = bndr_map
                                    , trS_by = by', trS_using = using', trS_form = form
                                    , trS_ret = return_op, trS_bind = bind_op
                                    , trS_fmap = fmap_op }), fvs2)], thing), all_fvs) }

rnStmt _ _ (L _ ApplicativeStmt{}) _ =
  panic "rnStmt: ApplicativeStmt"

rnParallelStmts :: forall thing. HsStmtContext Name
                -> SyntaxExpr Name
                -> [ParStmtBlock RdrName RdrName]
                -> ([Name] -> RnM (thing, FreeVars))
                -> RnM (([ParStmtBlock Name Name], thing), FreeVars)
-- Note [Renaming parallel Stmts]
rnParallelStmts ctxt return_op segs thing_inside
  = do { orig_lcl_env <- getLocalRdrEnv
       ; rn_segs orig_lcl_env [] segs }
  where
    rn_segs :: LocalRdrEnv
            -> [Name] -> [ParStmtBlock RdrName RdrName]
            -> RnM (([ParStmtBlock Name Name], thing), FreeVars)
    rn_segs _ bndrs_so_far []
      = do { let (bndrs', dups) = removeDups cmpByOcc bndrs_so_far
           ; mapM_ dupErr dups
           ; (thing, fvs) <- bindLocalNames bndrs' (thing_inside bndrs')
           ; return (([], thing), fvs) }

    rn_segs env bndrs_so_far (ParStmtBlock stmts _ _ : segs)
      = do { ((stmts', (used_bndrs, segs', thing)), fvs)
                    <- rnStmts ctxt rnLExpr stmts $ \ bndrs ->
                       setLocalRdrEnv env       $ do
                       { ((segs', thing), fvs) <- rn_segs env (bndrs ++ bndrs_so_far) segs
                       ; let used_bndrs = filter (`elemNameSet` fvs) bndrs
                       ; return ((used_bndrs, segs', thing), fvs) }

           ; let seg' = ParStmtBlock stmts' used_bndrs return_op
           ; return ((seg':segs', thing), fvs) }

    cmpByOcc n1 n2 = nameOccName n1 `compare` nameOccName n2
    dupErr vs = addErr (ptext (sLit "Duplicate binding in parallel list comprehension for:")
                    <+> quotes (ppr (head vs)))

lookupStmtName :: HsStmtContext Name -> Name -> RnM (HsExpr Name, FreeVars)
-- Like lookupSyntaxName, but ListComp/PArrComp are never rebindable
-- Neither is ArrowExpr, which has its own desugarer in DsArrows
lookupStmtName ctxt n
  = case ctxt of
      ListComp        -> not_rebindable
      PArrComp        -> not_rebindable
      ArrowExpr       -> not_rebindable
      PatGuard {}     -> not_rebindable

      DoExpr          -> rebindable
      MDoExpr         -> rebindable
      MonadComp       -> rebindable
      GhciStmtCtxt    -> rebindable   -- I suppose?

      ParStmtCtxt   c -> lookupStmtName c n     -- Look inside to
      TransStmtCtxt c -> lookupStmtName c n     -- the parent context
  where
    rebindable     = lookupSyntaxName n
    not_rebindable = return (HsVar n, emptyFVs)

{-
Note [Renaming parallel Stmts]
~~~~~~~~~~~~~~~~~~~~~~~~~~~~~~
Renaming parallel statements is painful.  Given, say
     [ a+c | a <- as, bs <- bss
           | c <- bs, a <- ds ]
Note that
  (a) In order to report "Defined but not used" about 'bs', we must
      rename each group of Stmts with a thing_inside whose FreeVars
      include at least {a,c}

  (b) We want to report that 'a' is illegally bound in both branches

  (c) The 'bs' in the second group must obviously not be captured by
      the binding in the first group

To satisfy (a) we nest the segements.
To satisfy (b) we check for duplicates just before thing_inside.
To satisfy (c) we reset the LocalRdrEnv each time.

************************************************************************
*                                                                      *
\subsubsection{mdo expressions}
*                                                                      *
************************************************************************
-}

type FwdRefs = NameSet
type Segment stmts = (Defs,
                      Uses,     -- May include defs
                      FwdRefs,  -- A subset of uses that are
                                --   (a) used before they are bound in this segment, or
                                --   (b) used here, and bound in subsequent segments
                      stmts)    -- Either Stmt or [Stmt]


-- wrapper that does both the left- and right-hand sides
rnRecStmtsAndThen :: Outputable (body RdrName) =>
                     (Located (body RdrName)
                  -> RnM (Located (body Name), FreeVars))
                  -> [LStmt RdrName (Located (body RdrName))]
                         -- assumes that the FreeVars returned includes
                         -- the FreeVars of the Segments
                  -> ([Segment (LStmt Name (Located (body Name)))]
                      -> RnM (a, FreeVars))
                  -> RnM (a, FreeVars)
rnRecStmtsAndThen rnBody s cont
  = do  { -- (A) Make the mini fixity env for all of the stmts
          fix_env <- makeMiniFixityEnv (collectRecStmtsFixities s)

          -- (B) Do the LHSes
        ; new_lhs_and_fv <- rn_rec_stmts_lhs fix_env s

          --    ...bring them and their fixities into scope
        ; let bound_names = collectLStmtsBinders (map fst new_lhs_and_fv)
              -- Fake uses of variables introduced implicitly (warning suppression, see #4404)
              implicit_uses = lStmtsImplicits (map fst new_lhs_and_fv)
        ; bindLocalNamesFV bound_names $
          addLocalFixities fix_env bound_names $ do

          -- (C) do the right-hand-sides and thing-inside
        { segs <- rn_rec_stmts rnBody bound_names new_lhs_and_fv
        ; (res, fvs) <- cont segs
        ; warnUnusedLocalBinds bound_names (fvs `unionNameSet` implicit_uses)
        ; return (res, fvs) }}

-- get all the fixity decls in any Let stmt
collectRecStmtsFixities :: [LStmtLR RdrName RdrName body] -> [LFixitySig RdrName]
collectRecStmtsFixities l =
    foldr (\ s -> \acc -> case s of
            (L _ (LetStmt (L _ (HsValBinds (ValBindsIn _ sigs))))) ->
                foldr (\ sig -> \ acc -> case sig of
                                           (L loc (FixSig s)) -> (L loc s) : acc
                                           _ -> acc) acc sigs
            _ -> acc) [] l

-- left-hand sides

rn_rec_stmt_lhs :: Outputable body => MiniFixityEnv
                -> LStmt RdrName body
                   -- rename LHS, and return its FVs
                   -- Warning: we will only need the FreeVars below in the case of a BindStmt,
                   -- so we don't bother to compute it accurately in the other cases
                -> RnM [(LStmtLR Name RdrName body, FreeVars)]

rn_rec_stmt_lhs _ (L loc (BodyStmt body a b c))
  = return [(L loc (BodyStmt body a b c), emptyFVs)]

rn_rec_stmt_lhs _ (L loc (LastStmt body noret a))
  = return [(L loc (LastStmt body noret a), emptyFVs)]

rn_rec_stmt_lhs fix_env (L loc (BindStmt pat body a b))
  = do
      -- should the ctxt be MDo instead?
      (pat', fv_pat) <- rnBindPat (localRecNameMaker fix_env) pat
      return [(L loc (BindStmt pat' body a b),
               fv_pat)]

rn_rec_stmt_lhs _ (L _ (LetStmt (L _ binds@(HsIPBinds _))))
  = failWith (badIpBinds (ptext (sLit "an mdo expression")) binds)

rn_rec_stmt_lhs fix_env (L loc (LetStmt (L l(HsValBinds binds))))
    = do (_bound_names, binds') <- rnLocalValBindsLHS fix_env binds
         return [(L loc (LetStmt (L l (HsValBinds binds'))),
                 -- Warning: this is bogus; see function invariant
                 emptyFVs
                 )]

-- XXX Do we need to do something with the return and mfix names?
rn_rec_stmt_lhs fix_env (L _ (RecStmt { recS_stmts = stmts }))  -- Flatten Rec inside Rec
    = rn_rec_stmts_lhs fix_env stmts

rn_rec_stmt_lhs _ stmt@(L _ (ParStmt {}))       -- Syntactically illegal in mdo
  = pprPanic "rn_rec_stmt" (ppr stmt)

rn_rec_stmt_lhs _ stmt@(L _ (TransStmt {}))     -- Syntactically illegal in mdo
  = pprPanic "rn_rec_stmt" (ppr stmt)

rn_rec_stmt_lhs _ stmt@(L _ (ApplicativeStmt {})) -- Shouldn't appear yet
  = pprPanic "rn_rec_stmt" (ppr stmt)

rn_rec_stmt_lhs _ (L _ (LetStmt (L _ EmptyLocalBinds)))
  = panic "rn_rec_stmt LetStmt EmptyLocalBinds"

rn_rec_stmts_lhs :: Outputable body => MiniFixityEnv
                 -> [LStmt RdrName body]
                 -> RnM [(LStmtLR Name RdrName body, FreeVars)]
rn_rec_stmts_lhs fix_env stmts
  = do { ls <- concatMapM (rn_rec_stmt_lhs fix_env) stmts
       ; let boundNames = collectLStmtsBinders (map fst ls)
            -- First do error checking: we need to check for dups here because we
            -- don't bind all of the variables from the Stmt at once
            -- with bindLocatedLocals.
       ; checkDupNames boundNames
       ; return ls }


-- right-hand-sides

rn_rec_stmt :: (Outputable (body RdrName)) =>
               (Located (body RdrName) -> RnM (Located (body Name), FreeVars))
            -> [Name]
            -> (LStmtLR Name RdrName (Located (body RdrName)), FreeVars)
            -> RnM [Segment (LStmt Name (Located (body Name)))]
        -- Rename a Stmt that is inside a RecStmt (or mdo)
        -- Assumes all binders are already in scope
        -- Turns each stmt into a singleton Stmt
rn_rec_stmt rnBody _ (L loc (LastStmt body noret _), _)
  = do  { (body', fv_expr) <- rnBody body
        ; (ret_op, fvs1)   <- lookupSyntaxName returnMName
        ; return [(emptyNameSet, fv_expr `plusFV` fvs1, emptyNameSet,
                   L loc (LastStmt body' noret ret_op))] }

rn_rec_stmt rnBody _ (L loc (BodyStmt body _ _ _), _)
  = do { (body', fvs) <- rnBody body
       ; (then_op, fvs1) <- lookupSyntaxName thenMName
       ; return [(emptyNameSet, fvs `plusFV` fvs1, emptyNameSet,
                 L loc (BodyStmt body' then_op noSyntaxExpr placeHolderType))] }

rn_rec_stmt rnBody _ (L loc (BindStmt pat' body _ _), fv_pat)
  = do { (body', fv_expr) <- rnBody body
       ; (bind_op, fvs1) <- lookupSyntaxName bindMName
       ; (fail_op, fvs2) <- lookupSyntaxName failMName
       ; let bndrs = mkNameSet (collectPatBinders pat')
             fvs   = fv_expr `plusFV` fv_pat `plusFV` fvs1 `plusFV` fvs2
       ; return [(bndrs, fvs, bndrs `intersectNameSet` fvs,
                  L loc (BindStmt pat' body' bind_op fail_op))] }

rn_rec_stmt _ _ (L _ (LetStmt (L _ binds@(HsIPBinds _))), _)
  = failWith (badIpBinds (ptext (sLit "an mdo expression")) binds)

rn_rec_stmt _ all_bndrs (L loc (LetStmt (L l (HsValBinds binds'))), _)
  = do { (binds', du_binds) <- rnLocalValBindsRHS (mkNameSet all_bndrs) binds'
           -- fixities and unused are handled above in rnRecStmtsAndThen
       ; let fvs = allUses du_binds
       ; return [(duDefs du_binds, fvs, emptyNameSet,
                 L loc (LetStmt (L l (HsValBinds binds'))))] }

-- no RecStmt case because they get flattened above when doing the LHSes
rn_rec_stmt _ _ stmt@(L _ (RecStmt {}), _)
  = pprPanic "rn_rec_stmt: RecStmt" (ppr stmt)

rn_rec_stmt _ _ stmt@(L _ (ParStmt {}), _)       -- Syntactically illegal in mdo
  = pprPanic "rn_rec_stmt: ParStmt" (ppr stmt)

rn_rec_stmt _ _ stmt@(L _ (TransStmt {}), _)     -- Syntactically illegal in mdo
  = pprPanic "rn_rec_stmt: TransStmt" (ppr stmt)

rn_rec_stmt _ _ (L _ (LetStmt (L _ EmptyLocalBinds)), _)
  = panic "rn_rec_stmt: LetStmt EmptyLocalBinds"

rn_rec_stmt _ _ stmt@(L _ (ApplicativeStmt {}), _)
  = pprPanic "rn_rec_stmt: ApplicativeStmt" (ppr stmt)

rn_rec_stmts :: Outputable (body RdrName) =>
                (Located (body RdrName) -> RnM (Located (body Name), FreeVars))
             -> [Name]
             -> [(LStmtLR Name RdrName (Located (body RdrName)), FreeVars)]
             -> RnM [Segment (LStmt Name (Located (body Name)))]
rn_rec_stmts rnBody bndrs stmts
  = do { segs_s <- mapM (rn_rec_stmt rnBody bndrs) stmts
       ; return (concat segs_s) }

---------------------------------------------
segmentRecStmts :: SrcSpan -> HsStmtContext Name
                -> Stmt Name body
                -> [Segment (LStmt Name body)] -> FreeVars
                -> ([LStmt Name body], FreeVars)

segmentRecStmts loc ctxt empty_rec_stmt segs fvs_later
  | null segs
  = ([], fvs_later)

  | MDoExpr <- ctxt
  = segsToStmts empty_rec_stmt grouped_segs fvs_later
               -- Step 4: Turn the segments into Stmts
                --         Use RecStmt when and only when there are fwd refs
                --         Also gather up the uses from the end towards the
                --         start, so we can tell the RecStmt which things are
                --         used 'after' the RecStmt

  | otherwise
  = ([ L loc $
       empty_rec_stmt { recS_stmts = ss
                      , recS_later_ids = nameSetElems (defs `intersectNameSet` fvs_later)
                      , recS_rec_ids   = nameSetElems (defs `intersectNameSet` uses) }]
    , uses `plusFV` fvs_later)

  where
    (defs_s, uses_s, _, ss) = unzip4 segs
    defs = plusFVs defs_s
    uses = plusFVs uses_s

                -- Step 2: Fill in the fwd refs.
                --         The segments are all singletons, but their fwd-ref
                --         field mentions all the things used by the segment
                --         that are bound after their use
    segs_w_fwd_refs = addFwdRefs segs

                -- Step 3: Group together the segments to make bigger segments
                --         Invariant: in the result, no segment uses a variable
                --                    bound in a later segment
    grouped_segs = glomSegments ctxt segs_w_fwd_refs

----------------------------
addFwdRefs :: [Segment a] -> [Segment a]
-- So far the segments only have forward refs *within* the Stmt
--      (which happens for bind:  x <- ...x...)
-- This function adds the cross-seg fwd ref info

addFwdRefs segs
  = fst (foldr mk_seg ([], emptyNameSet) segs)
  where
    mk_seg (defs, uses, fwds, stmts) (segs, later_defs)
        = (new_seg : segs, all_defs)
        where
          new_seg = (defs, uses, new_fwds, stmts)
          all_defs = later_defs `unionNameSet` defs
          new_fwds = fwds `unionNameSet` (uses `intersectNameSet` later_defs)
                -- Add the downstream fwd refs here

{-
Note [Segmenting mdo]
~~~~~~~~~~~~~~~~~~~~~
NB. June 7 2012: We only glom segments that appear in an explicit mdo;
and leave those found in "do rec"'s intact.  See
http://ghc.haskell.org/trac/ghc/ticket/4148 for the discussion
leading to this design choice.  Hence the test in segmentRecStmts.

Note [Glomming segments]
~~~~~~~~~~~~~~~~~~~~~~~~
Glomming the singleton segments of an mdo into minimal recursive groups.

At first I thought this was just strongly connected components, but
there's an important constraint: the order of the stmts must not change.

Consider
     mdo { x <- ...y...
           p <- z
           y <- ...x...
           q <- x
           z <- y
           r <- x }

Here, the first stmt mention 'y', which is bound in the third.
But that means that the innocent second stmt (p <- z) gets caught
up in the recursion.  And that in turn means that the binding for
'z' has to be included... and so on.

Start at the tail { r <- x }
Now add the next one { z <- y ; r <- x }
Now add one more     { q <- x ; z <- y ; r <- x }
Now one more... but this time we have to group a bunch into rec
     { rec { y <- ...x... ; q <- x ; z <- y } ; r <- x }
Now one more, which we can add on without a rec
     { p <- z ;
       rec { y <- ...x... ; q <- x ; z <- y } ;
       r <- x }
Finally we add the last one; since it mentions y we have to
glom it together with the first two groups
     { rec { x <- ...y...; p <- z ; y <- ...x... ;
             q <- x ; z <- y } ;
       r <- x }
-}

glomSegments :: HsStmtContext Name
             -> [Segment (LStmt Name body)]
             -> [Segment [LStmt Name body]]  -- Each segment has a non-empty list of Stmts
-- See Note [Glomming segments]

glomSegments _ [] = []
glomSegments ctxt ((defs,uses,fwds,stmt) : segs)
        -- Actually stmts will always be a singleton
  = (seg_defs, seg_uses, seg_fwds, seg_stmts)  : others
  where
    segs'            = glomSegments ctxt segs
    (extras, others) = grab uses segs'
    (ds, us, fs, ss) = unzip4 extras

    seg_defs  = plusFVs ds `plusFV` defs
    seg_uses  = plusFVs us `plusFV` uses
    seg_fwds  = plusFVs fs `plusFV` fwds
    seg_stmts = stmt : concat ss

    grab :: NameSet             -- The client
         -> [Segment a]
         -> ([Segment a],       -- Needed by the 'client'
             [Segment a])       -- Not needed by the client
        -- The result is simply a split of the input
    grab uses dus
        = (reverse yeses, reverse noes)
        where
          (noes, yeses)           = span not_needed (reverse dus)
          not_needed (defs,_,_,_) = not (intersectsNameSet defs uses)

----------------------------------------------------
segsToStmts :: Stmt Name body                   -- A RecStmt with the SyntaxOps filled in
            -> [Segment [LStmt Name body]]      -- Each Segment has a non-empty list of Stmts
            -> FreeVars                         -- Free vars used 'later'
            -> ([LStmt Name body], FreeVars)

segsToStmts _ [] fvs_later = ([], fvs_later)
segsToStmts empty_rec_stmt ((defs, uses, fwds, ss) : segs) fvs_later
  = ASSERT( not (null ss) )
    (new_stmt : later_stmts, later_uses `plusFV` uses)
  where
    (later_stmts, later_uses) = segsToStmts empty_rec_stmt segs fvs_later
    new_stmt | non_rec   = head ss
             | otherwise = L (getLoc (head ss)) rec_stmt
    rec_stmt = empty_rec_stmt { recS_stmts     = ss
                              , recS_later_ids = nameSetElems used_later
                              , recS_rec_ids   = nameSetElems fwds }
    non_rec    = isSingleton ss && isEmptyNameSet fwds
    used_later = defs `intersectNameSet` later_uses
                                -- The ones needed after the RecStmt

{-
************************************************************************
*                                                                      *
ApplicativeDo
*                                                                      *
************************************************************************

Note [ApplicativeDo]

= Example =

For a sequence of statements

 do
     x <- A
     y <- B x
     z <- C
     return (f x y z)

We want to transform this to

  (\(x,y) z -> f x y z) <$> (do x <- A; y <- B x; return (x,y)) <*> C

It would be easy to notice that "y <- B x" and "z <- C" are
independent and do something like this:

 do
     x <- A
     (y,z) <- (,) <$> B x <*> C
     return (f x y z)

But this isn't enough! A and C were also independent, and this
transformation loses the ability to do A and C in parallel.

The algorithm works by first splitting the sequence of statements into
independent "segments", and a separate "tail" (the final statement). In
our example above, the segements would be

     [ x <- A
     , y <- B x ]

     [ z <- C ]

and the tail is:

     return (f x y z)

Then we take these segments and make an Applicative expression from them:

     (\(x,y) z -> return (f x y z))
       <$> do { x <- A; y <- B x; return (x,y) }
       <*> C

Finally, we recursively apply the transformation to each segment, to
discover any nested parallelism.

= Syntax & spec =

  expr ::= ... | do {stmt_1; ..; stmt_n} expr | ...

  stmt ::= pat <- expr
         | (arg_1 | ... | arg_n)  -- applicative composition, n>=1
         | ...                    -- other kinds of statement (e.g. let)

  arg ::= pat <- expr
        | {stmt_1; ..; stmt_n} {var_1..var_n}

(note that in the actual implementation,the expr in a do statement is
represented by a LastStmt as the final stmt, this is just a
representational issue and may change later.)

== Transformation to introduce applicative stmts ==

ado {} tail = tail
ado {pat <- expr} {return expr'} = (mkArg(pat <- expr)); return expr'
ado {one} tail = one : tail
ado stmts tail
  | n == 1 = ado before (ado after tail)
    where (before,after) = split(stmts_1)
  | n > 1  = (mkArg(stmts_1) | ... | mkArg(stmts_n)); tail
  where
    {stmts_1 .. stmts_n} = segments(stmts)

segments(stmts) =
  -- divide stmts into segments with no interdependencies

mkArg({pat <- expr}) = (pat <- expr)
mkArg({stmt_1; ...; stmt_n}) =
  {stmt_1; ...; stmt_n} {vars(stmt_1) u .. u vars(stmt_n)}

split({stmt_1; ..; stmt_n) =
  ({stmt_1; ..; stmt_i}, {stmt_i+1; ..; stmt_n})
  -- 1 <= i <= n
  -- i is a good place to insert a bind

== Desugaring for do ==

dsDo {} expr = expr

dsDo {pat <- rhs; stmts} expr =
   rhs >>= \pat -> dsDo stmts expr

dsDo {(arg_1 | ... | arg_n)} (return expr) =
  (\argpat (arg_1) .. argpat(arg_n) -> expr)
     <$> argexpr(arg_1)
     <*> ...
     <*> argexpr(arg_n)

dsDo {(arg_1 | ... | arg_n); stmts} expr =
  join (\argpat (arg_1) .. argpat(arg_n) -> dsDo stmts expr)
     <$> argexpr(arg_1)
     <*> ...
     <*> argexpr(arg_n)

-}

-- | rearrange a list of statements using ApplicativeDoStmt.  See
-- Note [ApplicativeDo].
rearrangeForApplicativeDo
  :: HsStmtContext Name
  -> [(LStmt Name (LHsExpr Name), FreeVars)]
  -> RnM ([LStmt Name (LHsExpr Name)], FreeVars)

rearrangeForApplicativeDo _ [] = return ([], emptyNameSet)
rearrangeForApplicativeDo ctxt stmts0 = do
  (stmts', fvs) <- ado ctxt stmts [last] last_fvs
  return (stmts', fvs)
  where (stmts,(last,last_fvs)) = findLast stmts0
        findLast [] = error "findLast"
        findLast [last] = ([],last)
        findLast (x:xs) = (x:rest,last) where (rest,last) = findLast xs

-- | The ApplicativeDo transformation.
ado
  :: HsStmtContext Name
  -> [(LStmt Name (LHsExpr Name), FreeVars)] -- ^ input statements
  -> [LStmt Name (LHsExpr Name)]             -- ^ the "tail"
  -> FreeVars                                -- ^ free variables of the tail
  -> RnM ( [LStmt Name (LHsExpr Name)]       -- ( output statements,
         , FreeVars )                        -- , things we needed
                                             --    e.g. <$>, <*>, join )

ado _ctxt []        tail _ = return (tail, emptyNameSet)

-- If we have a single bind, and we can do it without a join, transform
-- to an ApplicativeStmt.  This corresponds to the rule
--   dsBlock [pat <- rhs] (return expr) = expr <$> rhs
-- In the spec, but we do it here rather than in the desugarer,
-- because we need the typechecker to typecheck the <$> form rather than
-- the bind form, which would give rise to a Monad constraint.
ado ctxt [(L _ (BindStmt pat rhs _ _),_)] tail _
  | isIrrefutableHsPat pat, (False,tail') <- needJoin tail
  = mkApplicativeStmt ctxt [ApplicativeArgOne pat rhs] False tail'

ado _ctxt [(one,_)] tail _ = return (one:tail, emptyNameSet)

ado ctxt stmts tail tail_fvs =
  case segments stmts of  -- chop into segments
    [] -> panic "ado"
    [one] ->
      -- one indivisible segment, divide it by adding a bind
      adoSegment ctxt one tail tail_fvs
    segs ->
      -- multiple segments; recursively transform the segments, and
      -- combine into an ApplicativeStmt
      do { pairs <- mapM (adoSegmentArg ctxt tail_fvs) segs
         ; let (stmts', fvss) = unzip pairs
         ; let (need_join, tail') = needJoin tail
         ; (stmts, fvs) <- mkApplicativeStmt ctxt stmts' need_join tail'
         ; return (stmts, unionNameSets (fvs:fvss)) }

-- | Deal with an indivisible segment.  We pick a place to insert a
-- bind (it will actually be a join), and recursively transform the
-- two halves.
adoSegment
  :: HsStmtContext Name
  -> [(LStmt Name (LHsExpr Name), FreeVars)]
  -> [LStmt Name (LHsExpr Name)]
  -> FreeVars
  -> RnM ( [LStmt Name (LHsExpr Name)], FreeVars )
adoSegment ctxt stmts tail tail_fvs
 = do {  -- choose somewhere to put a bind
        let (before,after) = splitSegment stmts
      ; (stmts1, fvs1) <- ado ctxt after tail tail_fvs
      ; let tail1_fvs = unionNameSets (tail_fvs : map snd after)
      ; (stmts2, fvs2) <- ado ctxt before stmts1 tail1_fvs
      ; return (stmts2, fvs1 `plusFV` fvs2) }

-- | Given a segment, make an ApplicativeArg.  Here we recursively
-- call adoSegment on the segment's contents to extract any further
-- available parallelism.
adoSegmentArg
  :: HsStmtContext Name
  -> FreeVars
  -> [(LStmt Name (LHsExpr Name), FreeVars)]
  -> RnM (ApplicativeArg Name Name, FreeVars)
adoSegmentArg _ _ [(L _ (BindStmt pat exp _ _),_)] =
  return (ApplicativeArgOne pat exp, emptyFVs)
adoSegmentArg ctxt tail_fvs stmts =
  do { let pvarset = mkNameSet (concatMap (collectStmtBinders.unLoc.fst) stmts)
                      `intersectNameSet` tail_fvs
           pvars = nameSetElems pvarset
           pat = mkBigLHsVarPatTup pvars
           tup = mkBigLHsVarTup pvars
     ; (stmts',fvs2) <- adoSegment ctxt stmts [] pvarset
     ; (mb_ret, fvs1) <- case () of
          _ | L _ ApplicativeStmt{} <- last stmts' ->
              return (unLoc tup, emptyNameSet)
            | otherwise -> do
              (ret,fvs) <- lookupStmtName ctxt returnMName
              return (HsApp (noLoc ret) tup, fvs)
     ; return ( ApplicativeArgMany stmts' mb_ret pat
              , fvs1 `plusFV` fvs2) }

-- | Divide a sequence of statements into segments, where no segment
-- depends on any variables defined by a statement in another segment.
segments
  :: [(LStmt Name (LHsExpr Name), FreeVars)]
  -> [[(LStmt Name (LHsExpr Name), FreeVars)]]
segments stmts = map fst $ merge $ reverse $ map reverse $ walk (reverse stmts)
  where
    allvars = mkNameSet (concatMap (collectStmtBinders.unLoc.fst) stmts)

    -- We would rather not have a segment that just has LetStmts in
    -- it, so combine those with an adjacent segment where possible.
    merge [] = []
    merge (seg : segs)
       = case rest of
          [] -> [(seg,all_lets)]
          ((s,s_lets):ss) | all_lets || s_lets
               -> (seg ++ s, all_lets && s_lets) : ss
          _otherwise -> (seg,all_lets) : rest
      where
        rest = merge segs
        all_lets = all (not . isBindStmt . fst) seg

    walk [] = []
    walk ((stmt,fvs) : stmts) = ((stmt,fvs) : seg) : walk rest
      where (seg,rest) = chunter (fvs `intersectNameSet` allvars) stmts

    chunter _ [] = ([], [])
    chunter vars ((stmt,fvs) : rest)
       | not (isEmptyNameSet vars)
       = ((stmt,fvs) : chunk, rest')
       where (chunk,rest') = chunter vars' rest
             evars = fvs `intersectNameSet` allvars
             pvars = mkNameSet (collectStmtBinders (unLoc stmt))
             vars' = (vars `minusNameSet` pvars) `unionNameSet` evars
    chunter _ rest = ([], rest)

    isBindStmt (L _ BindStmt{}) = True
    isBindStmt _ = False

-- | Find a "good" place to insert a bind in an indivisible segment.
-- This is the only place where we use heuristics.  The current
-- heuristic is to peel off the first group of independent statements
-- and put the bind after those.
splitSegment
  :: [(LStmt Name (LHsExpr Name), FreeVars)]
  -> ( [(LStmt Name (LHsExpr Name), FreeVars)]
     , [(LStmt Name (LHsExpr Name), FreeVars)] )
splitSegment stmts
  | Just (lets,binds,rest) <- slurpIndependentStmts stmts
  =  if not (null lets)
       then (lets, binds++rest)
       else (lets++binds, rest)
  | otherwise
  = case stmts of
      (x:xs) -> ([x],xs)
      _other -> (stmts,[])

slurpIndependentStmts
   :: [(LStmt Name (Located (body Name)), FreeVars)]
   -> Maybe ( [(LStmt Name (Located (body Name)), FreeVars)] -- LetStmts
            , [(LStmt Name (Located (body Name)), FreeVars)] -- BindStmts
            , [(LStmt Name (Located (body Name)), FreeVars)] )
slurpIndependentStmts stmts = go [] [] emptyNameSet stmts
 where
  -- If we encounter a BindStmt that doesn't depend on a previous BindStmt
  -- in this group, then add it to the group.
  go lets indep bndrs ((L loc (BindStmt pat body bind_op fail_op), fvs) : rest)
    | isEmptyNameSet (bndrs `intersectNameSet` fvs)
    = go lets ((L loc (BindStmt pat body bind_op fail_op), fvs) : indep)
         bndrs' rest
    where bndrs' = bndrs `unionNameSet` mkNameSet (collectPatBinders pat)
  -- If we encounter a LetStmt that doesn't depend on a BindStmt in this
  -- group, then move it to the beginning, so that it doesn't interfere with
  -- grouping more BindStmts.
  -- TODO: perhaps we shouldn't do this if there are any strict bindings,
  -- because we might be moving evaluation earlier.
  go lets indep bndrs ((L loc (LetStmt binds), fvs) : rest)
    | isEmptyNameSet (bndrs `intersectNameSet` fvs)
    = go ((L loc (LetStmt binds), fvs) : lets) indep bndrs rest
  go _ []  _ _ = Nothing
  go _ [_] _ _ = Nothing
  go lets indep _ stmts = Just (reverse lets, reverse indep, stmts)

-- | Build an ApplicativeStmt, and strip the "return" from the tail
-- if necessary.
--
-- For example, if we start with
--   do x <- E1; y <- E2; return (f x y)
-- then we get
--   do (E1[x] | E2[y]); f x y
--
-- the LastStmt in this case has the return removed, but we set the
-- flag on the LastStmt to indicate this, so that we can print out the
-- original statement correctly in error messages.  It is easier to do
-- it this way rather than try to ignore the return later in both the
-- typechecker and the desugarer (I tried it that way first!).
mkApplicativeStmt
  :: HsStmtContext Name
  -> [ApplicativeArg Name Name]         -- ^ The args
  -> Bool                               -- ^ True <=> need a join
  -> [LStmt Name (LHsExpr Name)]        -- ^ The body statements
  -> RnM ([LStmt Name (LHsExpr Name)], FreeVars)
mkApplicativeStmt ctxt args need_join body_stmts
  = do { (fmap_op, fvs1) <- lookupStmtName ctxt fmapName
       ; (ap_op, fvs2) <- lookupStmtName ctxt apAName
       ; (mb_join, fvs3) <-
           if need_join then
             do { (join_op, fvs) <- lookupStmtName ctxt joinMName
                ; return (Just join_op, fvs) }
           else
             return (Nothing, emptyNameSet)
       ; let applicative_stmt = noLoc $ ApplicativeStmt
               (zip (fmap_op : repeat ap_op) args)
               mb_join
               placeHolderType
       ; return ( applicative_stmt : body_stmts
                , fvs1 `plusFV` fvs2 `plusFV` fvs3) }

-- | Given the statements following an ApplicativeStmt, determine whether
-- we need a @join@ or not, and remove the @return@ if necessary.
needJoin :: [LStmt Name (LHsExpr Name)] -> (Bool, [LStmt Name (LHsExpr Name)])
needJoin [] = (False, [])  -- we're in an ApplicativeArg
needJoin [L loc (LastStmt e _ t)]
 | Just arg <- isReturnApp e = (False, [L loc (LastStmt arg True t)])
needJoin stmts = (True, stmts)

-- | @Just e@, if the expression is @return e@, otherwise @Nothing@
isReturnApp :: LHsExpr Name -> Maybe (LHsExpr Name)
isReturnApp (L _ (HsPar expr)) = isReturnApp expr
isReturnApp (L _ (HsApp f arg))
  | is_return f = Just arg
  | otherwise = Nothing
 where
  is_return (L _ (HsPar e)) = is_return e
  is_return (L _ (HsVar r)) = r == returnMName
       -- TODO: I don't know how to get this right for rebindable syntax
  is_return _ = False
isReturnApp _ = Nothing


{-
************************************************************************
*                                                                      *
\subsubsection{Errors}
*                                                                      *
************************************************************************
-}

checkEmptyStmts :: HsStmtContext Name -> RnM ()
-- We've seen an empty sequence of Stmts... is that ok?
checkEmptyStmts ctxt
  = unless (okEmpty ctxt) (addErr (emptyErr ctxt))

okEmpty :: HsStmtContext a -> Bool
okEmpty (PatGuard {}) = True
okEmpty _             = False

emptyErr :: HsStmtContext Name -> SDoc
emptyErr (ParStmtCtxt {})   = ptext (sLit "Empty statement group in parallel comprehension")
emptyErr (TransStmtCtxt {}) = ptext (sLit "Empty statement group preceding 'group' or 'then'")
emptyErr ctxt               = ptext (sLit "Empty") <+> pprStmtContext ctxt

----------------------
checkLastStmt :: Outputable (body RdrName) => HsStmtContext Name
              -> LStmt RdrName (Located (body RdrName))
              -> RnM (LStmt RdrName (Located (body RdrName)))
checkLastStmt ctxt lstmt@(L loc stmt)
  = case ctxt of
      ListComp  -> check_comp
      MonadComp -> check_comp
      PArrComp  -> check_comp
      ArrowExpr -> check_do
      DoExpr    -> check_do
      MDoExpr   -> check_do
      _         -> check_other
  where
    check_do    -- Expect BodyStmt, and change it to LastStmt
      = case stmt of
          BodyStmt e _ _ _ -> return (L loc (mkLastStmt e))
          LastStmt {}      -> return lstmt   -- "Deriving" clauses may generate a
                                             -- LastStmt directly (unlike the parser)
          _                -> do { addErr (hang last_error 2 (ppr stmt)); return lstmt }
    last_error = (ptext (sLit "The last statement in") <+> pprAStmtContext ctxt
                  <+> ptext (sLit "must be an expression"))

    check_comp  -- Expect LastStmt; this should be enforced by the parser!
      = case stmt of
          LastStmt {} -> return lstmt
          _           -> pprPanic "checkLastStmt" (ppr lstmt)

    check_other -- Behave just as if this wasn't the last stmt
      = do { checkStmt ctxt lstmt; return lstmt }

-- Checking when a particular Stmt is ok
checkStmt :: HsStmtContext Name
          -> LStmt RdrName (Located (body RdrName))
          -> RnM ()
checkStmt ctxt (L _ stmt)
  = do { dflags <- getDynFlags
       ; case okStmt dflags ctxt stmt of
           IsValid        -> return ()
           NotValid extra -> addErr (msg $$ extra) }
  where
   msg = sep [ ptext (sLit "Unexpected") <+> pprStmtCat stmt <+> ptext (sLit "statement")
             , ptext (sLit "in") <+> pprAStmtContext ctxt ]

pprStmtCat :: Stmt a body -> SDoc
pprStmtCat (TransStmt {})     = ptext (sLit "transform")
pprStmtCat (LastStmt {})      = ptext (sLit "return expression")
pprStmtCat (BodyStmt {})      = ptext (sLit "body")
pprStmtCat (BindStmt {})      = ptext (sLit "binding")
pprStmtCat (LetStmt {})       = ptext (sLit "let")
pprStmtCat (RecStmt {})       = ptext (sLit "rec")
pprStmtCat (ParStmt {})       = ptext (sLit "parallel")
pprStmtCat (ApplicativeStmt {}) = panic "pprStmtCat: ApplicativeStmt"

------------
emptyInvalid :: Validity  -- Payload is the empty document
emptyInvalid = NotValid Outputable.empty

okStmt, okDoStmt, okCompStmt, okParStmt, okPArrStmt
   :: DynFlags -> HsStmtContext Name
   -> Stmt RdrName (Located (body RdrName)) -> Validity
-- Return Nothing if OK, (Just extra) if not ok
-- The "extra" is an SDoc that is appended to an generic error message

okStmt dflags ctxt stmt
  = case ctxt of
      PatGuard {}        -> okPatGuardStmt stmt
      ParStmtCtxt ctxt   -> okParStmt  dflags ctxt stmt
      DoExpr             -> okDoStmt   dflags ctxt stmt
      MDoExpr            -> okDoStmt   dflags ctxt stmt
      ArrowExpr          -> okDoStmt   dflags ctxt stmt
      GhciStmtCtxt       -> okDoStmt   dflags ctxt stmt
      ListComp           -> okCompStmt dflags ctxt stmt
      MonadComp          -> okCompStmt dflags ctxt stmt
      PArrComp           -> okPArrStmt dflags ctxt stmt
      TransStmtCtxt ctxt -> okStmt dflags ctxt stmt

-------------
okPatGuardStmt :: Stmt RdrName (Located (body RdrName)) -> Validity
okPatGuardStmt stmt
  = case stmt of
      BodyStmt {} -> IsValid
      BindStmt {} -> IsValid
      LetStmt {}  -> IsValid
      _           -> emptyInvalid

-------------
okParStmt dflags ctxt stmt
  = case stmt of
      LetStmt (L _ (HsIPBinds {})) -> emptyInvalid
      _                            -> okStmt dflags ctxt stmt

----------------
okDoStmt dflags ctxt stmt
  = case stmt of
       RecStmt {}
         | Opt_RecursiveDo `xopt` dflags -> IsValid
         | ArrowExpr <- ctxt -> IsValid    -- Arrows allows 'rec'
         | otherwise         -> NotValid (ptext (sLit "Use RecursiveDo"))
       BindStmt {} -> IsValid
       LetStmt {}  -> IsValid
       BodyStmt {} -> IsValid
       _           -> emptyInvalid

----------------
okCompStmt dflags _ stmt
  = case stmt of
       BindStmt {} -> IsValid
       LetStmt {}  -> IsValid
       BodyStmt {} -> IsValid
       ParStmt {}
         | Opt_ParallelListComp `xopt` dflags -> IsValid
         | otherwise -> NotValid (ptext (sLit "Use ParallelListComp"))
       TransStmt {}
         | Opt_TransformListComp `xopt` dflags -> IsValid
         | otherwise -> NotValid (ptext (sLit "Use TransformListComp"))
       RecStmt {}  -> emptyInvalid
       LastStmt {} -> emptyInvalid  -- Should not happen (dealt with by checkLastStmt)
       ApplicativeStmt {} -> emptyInvalid

----------------
okPArrStmt dflags _ stmt
  = case stmt of
       BindStmt {} -> IsValid
       LetStmt {}  -> IsValid
       BodyStmt {} -> IsValid
       ParStmt {}
         | Opt_ParallelListComp `xopt` dflags -> IsValid
         | otherwise -> NotValid (ptext (sLit "Use ParallelListComp"))
       TransStmt {} -> emptyInvalid
       RecStmt {}   -> emptyInvalid
       LastStmt {}  -> emptyInvalid  -- Should not happen (dealt with by checkLastStmt)
       ApplicativeStmt {} -> emptyInvalid

---------
checkTupleSection :: [LHsTupArg RdrName] -> RnM ()
checkTupleSection args
  = do  { tuple_section <- xoptM Opt_TupleSections
        ; checkErr (all tupArgPresent args || tuple_section) msg }
  where
    msg = ptext (sLit "Illegal tuple section: use TupleSections")

---------
sectionErr :: HsExpr RdrName -> SDoc
sectionErr expr
  = hang (ptext (sLit "A section must be enclosed in parentheses"))
       2 (ptext (sLit "thus:") <+> (parens (ppr expr)))

patSynErr :: HsExpr RdrName -> RnM (HsExpr Name, FreeVars)
patSynErr e = do { addErr (sep [ptext (sLit "Pattern syntax in expression context:"),
                                nest 4 (ppr e)])
                 ; return (EWildPat, emptyFVs) }

badIpBinds :: Outputable a => SDoc -> a -> SDoc
badIpBinds what binds
  = hang (ptext (sLit "Implicit-parameter bindings illegal in") <+> what)
         2 (ppr binds)<|MERGE_RESOLUTION|>--- conflicted
+++ resolved
@@ -251,25 +251,16 @@
     rnTupArg (L l (Missing _)) = return (L l (Missing placeHolderType)
                                         , emptyFVs)
 
-<<<<<<< HEAD
-rnExpr (RecordCon con_id _ rec_binds@(HsRecFields { rec_dotdot = dd }))
+rnExpr (RecordCon con_id _ rec_binds@(HsRecFields { rec_dotdot = dd } _))
   = do { con_lname@(L _ con_name) <- lookupLocatedOccRn con_id
        ; (flds, fvs)   <- rnHsRecFields (HsRecFieldCon con_name) HsVar rec_binds
        ; (flds', fvss) <- mapAndUnzipM rn_field flds
        ; let rec_binds' = HsRecFields { rec_flds = flds', rec_dotdot = dd }
-       ; return ( RecordCon con_lname noPostTcExpr rec_binds'
+       ; return ( RecordCon con_lname noPostTcExpr rec_binds' PlaceHolder
                 , fvs `plusFV` plusFVs fvss `addOneFV` con_name) }
   where
     rn_field (L l fld) = do { (arg', fvs) <- rnLExpr (hsRecFieldArg fld)
                             ; return (L l (fld { hsRecFieldArg = arg' }), fvs) }
-
-=======
-rnExpr (RecordCon con_id _ rbinds _)
-  = do  { conname <- lookupLocatedOccRn con_id
-        ; (rbinds', fvRbinds) <- rnHsRecBinds (HsRecFieldCon (unLoc conname)) rbinds
-        ; return (RecordCon conname noPostTcExpr rbinds' PlaceHolder ,
-                  fvRbinds `addOneFV` unLoc conname ) }
->>>>>>> 8868ff3e
 
 rnExpr (RecordUpd expr rbinds _ _ _ _)
   = do  { (expr', fvExpr) <- rnLExpr expr
