--
--  (c) The University of Glasgow 2002-2006
--

-- Functions over HsSyn specialised to RdrName.

{-# LANGUAGE CPP #-}
{-# LANGUAGE FlexibleContexts #-}

module RdrHsSyn (
        mkHsOpApp,
        mkHsIntegral, mkHsFractional, mkHsIsString,
        mkHsDo, mkSpliceDecl,
        mkRoleAnnotDecl,
        mkClassDecl,
        mkTyData, mkDataFamInst,
        mkTySynonym, mkTyFamInstEqn,
        mkTyFamInst,
        mkFamDecl,
        splitCon, mkInlinePragma,
        mkPatSynMatchGroup,
        mkRecConstrOrUpdate, -- HsExp -> [HsFieldUpdate] -> P HsExp
        mkTyClD, mkInstD,
        setRdrNameSpace,

        cvBindGroup,
        cvBindsAndSigs,
        cvTopDecls,
        placeHolderPunRhs,

        -- Stuff to do with Foreign declarations
        mkImport,
        parseCImport,
        mkExport,
        mkExtName,           -- RdrName -> CLabelString
        mkGadtDecl,          -- [Located RdrName] -> LHsType RdrName -> ConDecl RdrName
        mkSimpleConDecl,
        mkATDefault,

        -- Bunch of functions in the parser monad for
        -- checking and constructing values
        checkPrecP,           -- Int -> P Int
        checkContext,         -- HsType -> P HsContext
        checkPattern,         -- HsExp -> P HsPat
        bang_RDR,
        checkPatterns,        -- SrcLoc -> [HsExp] -> P [HsPat]
        checkMonadComp,       -- P (HsStmtContext RdrName)
        checkCommand,         -- LHsExpr RdrName -> P (LHsCmd RdrName)
        checkValDef,          -- (SrcLoc, HsExp, HsRhs, [HsDecl]) -> P HsDecl
        checkValSig,          -- (SrcLoc, HsExp, HsRhs, [HsDecl]) -> P HsDecl
        checkDoAndIfThenElse,
        checkRecordSyntax,
        parseErrorSDoc,
        splitTilde,

        -- Help with processing exports
        ImpExpSubSpec(..),
        mkModuleImpExp,
        mkTypeImpExp

    ) where

import HsSyn            -- Lots of it
import Class            ( FunDep )
import TyCon            ( TyCon, isTupleTyCon, tyConSingleDataCon_maybe )
import DataCon          ( DataCon, dataConTyCon )
import ConLike          ( ConLike(..) )
import CoAxiom          ( Role, fsFromRole )
import RdrName
import Name
import BasicTypes
import TcEvidence       ( idHsWrapper )
import Lexer
import Type             ( TyThing(..) )
import TysWiredIn       ( cTupleTyConName, tupleTyCon, tupleDataCon,
                          nilDataConName, nilDataConKey,
                          listTyConName, listTyConKey )
import ForeignCall
import PrelNames        ( forall_tv_RDR, allNameStrings )
import DynFlags
import SrcLoc
import Unique           ( hasKey )
import OrdList          ( OrdList, fromOL )
import Bag              ( emptyBag, consBag )
import Outputable
import FastString
import Maybes
import Util
import ApiAnnotation

#if __GLASGOW_HASKELL__ < 709
import Control.Applicative ((<$>))
#endif
import Control.Monad

import Text.ParserCombinators.ReadP as ReadP
import Data.Char

import Data.Data       ( dataTypeOf, fromConstr, dataTypeConstrs )

#include "HsVersions.h"


{- **********************************************************************

  Construction functions for Rdr stuff

  ********************************************************************* -}

-- | mkClassDecl builds a RdrClassDecl, filling in the names for tycon and
-- datacon by deriving them from the name of the class.  We fill in the names
-- for the tycon and datacon corresponding to the class, by deriving them
-- from the name of the class itself.  This saves recording the names in the
-- interface file (which would be equally good).

-- Similarly for mkConDecl, mkClassOpSig and default-method names.

--         *** See "THE NAMING STORY" in HsDecls ****

mkTyClD :: LTyClDecl n -> LHsDecl n
mkTyClD (L loc d) = L loc (TyClD d)

mkInstD :: LInstDecl n -> LHsDecl n
mkInstD (L loc d) = L loc (InstD d)

mkClassDecl :: SrcSpan
            -> Located (Maybe (LHsContext RdrName), LHsType RdrName)
            -> Located (a,[Located (FunDep (Located RdrName))])
            -> OrdList (LHsDecl RdrName)
            -> P (LTyClDecl RdrName)

mkClassDecl loc (L _ (mcxt, tycl_hdr)) fds where_cls
  = do { (binds, sigs, ats, at_insts, _, docs) <- cvBindsAndSigs where_cls
       ; let cxt = fromMaybe (noLoc []) mcxt
       ; (cls, tparams,ann) <- checkTyClHdr True tycl_hdr
       ; mapM_ (\a -> a loc) ann -- Add any API Annotations to the top SrcSpan
       ; tyvars <- checkTyVarsP (ptext (sLit "class")) whereDots cls tparams
       ; at_defs <- mapM (eitherToP . mkATDefault) at_insts
       ; return (L loc (ClassDecl { tcdCtxt = cxt, tcdLName = cls, tcdTyVars = tyvars,
                                    tcdFDs = snd (unLoc fds), tcdSigs = sigs,
                                    tcdMeths = binds,
                                    tcdATs = ats, tcdATDefs = at_defs, tcdDocs  = docs,
                                    tcdFVs = placeHolderNames })) }

mkATDefault :: LTyFamInstDecl RdrName
            -> Either (SrcSpan, SDoc) (LTyFamDefltEqn RdrName)
-- Take a type-family instance declaration and turn it into
-- a type-family default equation for a class declaration
-- We parse things as the former and use this function to convert to the latter
--
-- We use the Either monad because this also called
-- from Convert.hs
mkATDefault (L loc (TyFamInstDecl { tfid_eqn = L _ e }))
      | TyFamEqn { tfe_tycon = tc, tfe_pats = pats, tfe_rhs = rhs } <- e
      = do { tvs <- checkTyVars (ptext (sLit "default")) equalsDots tc (hswb_cts pats)
           ; return (L loc (TyFamEqn { tfe_tycon = tc
                                     , tfe_pats = tvs
                                     , tfe_rhs = rhs })) }

mkTyData :: SrcSpan
         -> NewOrData
         -> Maybe (Located CType)
         -> Located (Maybe (LHsContext RdrName), LHsType RdrName)
         -> Maybe (LHsKind RdrName)
         -> [LConDecl RdrName]
         -> Maybe (Located [LHsType RdrName])
         -> P (LTyClDecl RdrName)
mkTyData loc new_or_data cType (L _ (mcxt, tycl_hdr)) ksig data_cons maybe_deriv
  = do { (tc, tparams,ann) <- checkTyClHdr False tycl_hdr
       ; mapM_ (\a -> a loc) ann -- Add any API Annotations to the top SrcSpan
       ; tyvars <- checkTyVarsP (ppr new_or_data) equalsDots tc tparams
       ; defn <- mkDataDefn new_or_data cType mcxt ksig data_cons maybe_deriv
       ; return (L loc (DataDecl { tcdLName = tc, tcdTyVars = tyvars,
                                   tcdDataDefn = defn,
                                   tcdFVs = placeHolderNames })) }

mkDataDefn :: NewOrData
           -> Maybe (Located CType)
           -> Maybe (LHsContext RdrName)
           -> Maybe (LHsKind RdrName)
           -> [LConDecl RdrName]
           -> Maybe (Located [LHsType RdrName])
           -> P (HsDataDefn RdrName)
mkDataDefn new_or_data cType mcxt ksig data_cons maybe_deriv
  = do { checkDatatypeContext mcxt
       ; let cxt = fromMaybe (noLoc []) mcxt
       ; return (HsDataDefn { dd_ND = new_or_data, dd_cType = cType
                            , dd_ctxt = cxt
                            , dd_cons = data_cons
                            , dd_kindSig = ksig
                            , dd_derivs = maybe_deriv }) }


mkTySynonym :: SrcSpan
            -> LHsType RdrName  -- LHS
            -> LHsType RdrName  -- RHS
            -> P (LTyClDecl RdrName)
mkTySynonym loc lhs rhs
  = do { (tc, tparams,ann) <- checkTyClHdr False lhs
       ; mapM_ (\a -> a loc) ann -- Add any API Annotations to the top SrcSpan
       ; tyvars <- checkTyVarsP (ptext (sLit "type")) equalsDots tc tparams
       ; return (L loc (SynDecl { tcdLName = tc, tcdTyVars = tyvars
                                , tcdRhs = rhs, tcdFVs = placeHolderNames })) }

mkTyFamInstEqn :: LHsType RdrName
               -> LHsType RdrName
               -> P (TyFamInstEqn RdrName,[AddAnn])
mkTyFamInstEqn lhs rhs
  = do { (tc, tparams, ann) <- checkTyClHdr False lhs
       ; return (TyFamEqn { tfe_tycon = tc
                          , tfe_pats  = mkHsWithBndrs tparams
                          , tfe_rhs   = rhs },
                 ann) }

mkDataFamInst :: SrcSpan
              -> NewOrData
              -> Maybe (Located CType)
              -> Located (Maybe (LHsContext RdrName), LHsType RdrName)
              -> Maybe (LHsKind RdrName)
              -> [LConDecl RdrName]
              -> Maybe (Located [LHsType RdrName])
              -> P (LInstDecl RdrName)
mkDataFamInst loc new_or_data cType (L _ (mcxt, tycl_hdr)) ksig data_cons maybe_deriv
  = do { (tc, tparams,ann) <- checkTyClHdr False tycl_hdr
       ; mapM_ (\a -> a loc) ann -- Add any API Annotations to the top SrcSpan
       ; defn <- mkDataDefn new_or_data cType mcxt ksig data_cons maybe_deriv
       ; return (L loc (DataFamInstD (
                  DataFamInstDecl { dfid_tycon = tc
                                  , dfid_pats = mkHsWithBndrs tparams
                                  , dfid_defn = defn, dfid_fvs = placeHolderNames }))) }

mkTyFamInst :: SrcSpan
            -> LTyFamInstEqn RdrName
            -> P (LInstDecl RdrName)
mkTyFamInst loc eqn
  = return (L loc (TyFamInstD (TyFamInstDecl { tfid_eqn  = eqn
                                             , tfid_fvs  = placeHolderNames })))

mkFamDecl :: SrcSpan
          -> FamilyInfo RdrName
          -> LHsType RdrName                   -- LHS
          -> Located (FamilyResultSig RdrName) -- Optional result signature
          -> Maybe (LInjectivityAnn RdrName)   -- Injectivity annotation
          -> P (LTyClDecl RdrName)
mkFamDecl loc info lhs ksig injAnn
  = do { (tc, tparams, ann) <- checkTyClHdr False lhs
       ; mapM_ (\a -> a loc) ann -- Add any API Annotations to the top SrcSpan
       ; tyvars <- checkTyVarsP (ppr info) equals_or_where tc tparams
       ; return (L loc (FamDecl (FamilyDecl{ fdInfo      = info, fdLName = tc
                                           , fdTyVars    = tyvars
                                           , fdResultSig = ksig
                                           , fdInjectivityAnn = injAnn }))) }
  where
    equals_or_where = case info of
                        DataFamily          -> empty
                        OpenTypeFamily      -> empty
                        ClosedTypeFamily {} -> whereDots

mkSpliceDecl :: LHsExpr RdrName -> HsDecl RdrName
-- If the user wrote
--      [pads| ... ]   then return a QuasiQuoteD
--      $(e)           then return a SpliceD
-- but if she wrote, say,
--      f x            then behave as if she'd written $(f x)
--                     ie a SpliceD
mkSpliceDecl lexpr@(L loc expr)
  | HsSpliceE splice <- expr = SpliceD (SpliceDecl (L loc splice) ExplicitSplice)
  | otherwise                = SpliceD (SpliceDecl (L loc splice) ImplicitSplice)
  where
    splice = mkUntypedSplice lexpr

mkRoleAnnotDecl :: SrcSpan
                -> Located RdrName                   -- type being annotated
                -> [Located (Maybe FastString)]      -- roles
                -> P (LRoleAnnotDecl RdrName)
mkRoleAnnotDecl loc tycon roles
  = do { roles' <- mapM parse_role roles
       ; return $ L loc $ RoleAnnotDecl tycon roles' }
  where
    role_data_type = dataTypeOf (undefined :: Role)
    all_roles = map fromConstr $ dataTypeConstrs role_data_type
    possible_roles = [(fsFromRole role, role) | role <- all_roles]

    parse_role (L loc_role Nothing) = return $ L loc_role Nothing
    parse_role (L loc_role (Just role))
      = case lookup role possible_roles of
          Just found_role -> return $ L loc_role $ Just found_role
          Nothing         ->
            let nearby = fuzzyLookup (unpackFS role) (mapFst unpackFS possible_roles) in
            parseErrorSDoc loc_role
              (text "Illegal role name" <+> quotes (ppr role) $$
               suggestions nearby)

    suggestions []   = empty
    suggestions [r]  = text "Perhaps you meant" <+> quotes (ppr r)
      -- will this last case ever happen??
    suggestions list = hang (text "Perhaps you meant one of these:")
                       2 (pprWithCommas (quotes . ppr) list)

{- **********************************************************************

  #cvBinds-etc# Converting to @HsBinds@, etc.

  ********************************************************************* -}

-- | Function definitions are restructured here. Each is assumed to be recursive
-- initially, and non recursive definitions are discovered by the dependency
-- analyser.


--  | Groups together bindings for a single function
cvTopDecls :: OrdList (LHsDecl RdrName) -> [LHsDecl RdrName]
cvTopDecls decls = go (fromOL decls)
  where
    go :: [LHsDecl RdrName] -> [LHsDecl RdrName]
    go []                   = []
    go (L l (ValD b) : ds)  = L l' (ValD b') : go ds'
                            where (L l' b', ds') = getMonoBind (L l b) ds
    go (d : ds)             = d : go ds

-- Declaration list may only contain value bindings and signatures.
cvBindGroup :: OrdList (LHsDecl RdrName) -> P (HsValBinds RdrName)
cvBindGroup binding
  = do { (mbs, sigs, fam_ds, tfam_insts, dfam_insts, _) <- cvBindsAndSigs binding
       ; ASSERT( null fam_ds && null tfam_insts && null dfam_insts)
         return $ ValBindsIn mbs sigs }

cvBindsAndSigs :: OrdList (LHsDecl RdrName)
  -> P (LHsBinds RdrName, [LSig RdrName], [LFamilyDecl RdrName]
          , [LTyFamInstDecl RdrName], [LDataFamInstDecl RdrName], [LDocDecl])
-- Input decls contain just value bindings and signatures
-- and in case of class or instance declarations also
-- associated type declarations. They might also contain Haddock comments.
cvBindsAndSigs fb = go (fromOL fb)
  where
    go []              = return (emptyBag, [], [], [], [], [])
    go (L l (ValD b) : ds)
      = do { (bs, ss, ts, tfis, dfis, docs) <- go ds'
           ; return (b' `consBag` bs, ss, ts, tfis, dfis, docs) }
      where
        (b', ds') = getMonoBind (L l b) ds
    go (L l decl : ds)
      = do { (bs, ss, ts, tfis, dfis, docs) <- go ds
           ; case decl of
               SigD s
                 -> return (bs, L l s : ss, ts, tfis, dfis, docs)
               TyClD (FamDecl t)
                 -> return (bs, ss, L l t : ts, tfis, dfis, docs)
               InstD (TyFamInstD { tfid_inst = tfi })
                 -> return (bs, ss, ts, L l tfi : tfis, dfis, docs)
               InstD (DataFamInstD { dfid_inst = dfi })
                 -> return (bs, ss, ts, tfis, L l dfi : dfis, docs)
               DocD d
                 -> return (bs, ss, ts, tfis, dfis, L l d : docs)
               SpliceD d
                 -> parseErrorSDoc l $
                    hang (text "Declaration splices are allowed only" <+>
                          text "at the top level:")
                       2 (ppr d)
               _ -> pprPanic "cvBindsAndSigs" (ppr decl) }

-----------------------------------------------------------------------------
-- Group function bindings into equation groups

getMonoBind :: LHsBind RdrName -> [LHsDecl RdrName]
  -> (LHsBind RdrName, [LHsDecl RdrName])
-- Suppose      (b',ds') = getMonoBind b ds
--      ds is a list of parsed bindings
--      b is a MonoBinds that has just been read off the front

-- Then b' is the result of grouping more equations from ds that
-- belong with b into a single MonoBinds, and ds' is the depleted
-- list of parsed bindings.
--
-- All Haddock comments between equations inside the group are
-- discarded.
--
-- No AndMonoBinds or EmptyMonoBinds here; just single equations

getMonoBind (L loc1 (FunBind { fun_id = fun_id1@(L _ f1), fun_infix = is_infix1,
                               fun_matches = MG { mg_alts = mtchs1 } })) binds
  | has_args mtchs1
  = go is_infix1 mtchs1 loc1 binds []
  where
    go is_infix mtchs loc
       (L loc2 (ValD (FunBind { fun_id = L _ f2, fun_infix = is_infix2,
                                fun_matches = MG { mg_alts = mtchs2 } })) : binds) _
        | f1 == f2 = go (is_infix || is_infix2) (mtchs2 ++ mtchs)
                        (combineSrcSpans loc loc2) binds []
    go is_infix mtchs loc (doc_decl@(L loc2 (DocD _)) : binds) doc_decls
        = let doc_decls' = doc_decl : doc_decls
          in go is_infix mtchs (combineSrcSpans loc loc2) binds doc_decls'
    go is_infix mtchs loc binds doc_decls
        = (L loc (makeFunBind fun_id1 is_infix (reverse mtchs)), (reverse doc_decls) ++ binds)
        -- Reverse the final matches, to get it back in the right order
        -- Do the same thing with the trailing doc comments

getMonoBind bind binds = (bind, binds)

has_args :: [LMatch RdrName (LHsExpr RdrName)] -> Bool
has_args []                           = panic "RdrHsSyn:has_args"
has_args ((L _ (Match _ args _ _)) : _) = not (null args)
        -- Don't group together FunBinds if they have
        -- no arguments.  This is necessary now that variable bindings
        -- with no arguments are now treated as FunBinds rather
        -- than pattern bindings (tests/rename/should_fail/rnfail002).

{- **********************************************************************

  #PrefixToHS-utils# Utilities for conversion

  ********************************************************************* -}

-----------------------------------------------------------------------------
-- splitCon

-- When parsing data declarations, we sometimes inadvertently parse
-- a constructor application as a type (eg. in data T a b = C a b `D` E a b)
-- This function splits up the type application, adds any pending
-- arguments, and converts the type constructor back into a data constructor.

splitCon :: LHsType RdrName
      -> P (Located RdrName, HsConDeclDetails RdrName)
-- This gets given a "type" that should look like
--      C Int Bool
-- or   C { x::Int, y::Bool }
-- and returns the pieces
splitCon ty
 = split ty []
 where
   split (L _ (HsAppTy t u)) ts    = split t (u : ts)
   split (L l (HsTyVar tc))  ts    = do data_con <- tyConToDataCon l tc
                                        return (data_con, mk_rest ts)
   split (L l (HsTupleTy HsBoxedOrConstraintTuple ts)) []
      = return (L l (getRdrName (tupleDataCon Boxed (length ts))), PrefixCon ts)
   split (L l _) _ = parseErrorSDoc l (text "Cannot parse data constructor in a data/newtype declaration:" <+> ppr ty)

   mk_rest [L l (HsRecTy flds)] = RecCon (L l flds)
   mk_rest ts                   = PrefixCon ts

recordPatSynErr :: SrcSpan -> LPat RdrName -> P a
recordPatSynErr loc pat =
    parseErrorSDoc loc $
    text "record syntax not supported for pattern synonym declarations:" $$
    ppr pat

mkPatSynMatchGroup :: Located RdrName
                   -> Located (OrdList (LHsDecl RdrName))
                   -> P (MatchGroup RdrName (LHsExpr RdrName))
mkPatSynMatchGroup (L _ patsyn_name) (L _ decls) =
    do { matches <- mapM fromDecl (fromOL decls)
       ; return $ mkMatchGroup FromSource matches }
  where
    fromDecl (L loc decl@(ValD (PatBind pat@(L _ (ConPatIn (L _ name) details)) rhs _ _ _))) =
        do { unless (name == patsyn_name) $
               wrongNameBindingErr loc decl
           ; match <- case details of
               PrefixCon pats -> return $ Match Nothing pats Nothing rhs
               InfixCon pat1 pat2 ->
                         return $ Match Nothing [pat1, pat2] Nothing rhs
               RecCon{} -> recordPatSynErr loc pat
           ; return $ L loc match }
    fromDecl (L loc decl) = extraDeclErr loc decl

    extraDeclErr loc decl =
        parseErrorSDoc loc $
        text "pattern synonym 'where' clause must contain a single binding:" $$
        ppr decl

    wrongNameBindingErr loc decl =
        parseErrorSDoc loc $
        text "pattern synonym 'where' clause must bind the pattern synonym's name" <+>
        quotes (ppr patsyn_name) $$ ppr decl

mkSimpleConDecl :: Located RdrName -> [LHsTyVarBndr RdrName]
                -> LHsContext RdrName -> HsConDeclDetails RdrName
                -> ConDecl RdrName

mkSimpleConDecl name qvars cxt details
  = ConDecl { con_old_rec  = False
            , con_names    = [name]
            , con_explicit = Explicit
            , con_qvars    = mkHsQTvs qvars
            , con_cxt      = cxt
            , con_details  = details
            , con_res      = ResTyH98
            , con_doc      = Nothing }

mkGadtDecl :: [Located RdrName]
           -> LHsType RdrName     -- Always a HsForAllTy
           -> P ([AddAnn], ConDecl RdrName)
mkGadtDecl names (L l ty) = do
  let
    (anns,ty') = flattenHsForAllTyKeepAnns ty
  gadt <- mkGadtDecl' names (L l ty')
  return (anns,gadt)

mkGadtDecl' :: [Located RdrName]
           -> LHsType RdrName     -- Always a HsForAllTy
           -> P (ConDecl RdrName)

-- We allow C,D :: ty
-- and expand it as if it had been
--    C :: ty; D :: ty
-- (Just like type signatures in general.)
mkGadtDecl' names (L ls (HsForAllTy imp _ qvars cxt tau))
  = return $ mk_gadt_con names
  where
    (details, res_ty)           -- See Note [Sorting out the result type]
      = case tau of
          L _ (HsFunTy (L l (HsRecTy flds)) res_ty)
                                            -> (RecCon (L l flds), res_ty)
          _other                                    -> (PrefixCon [], tau)

    mk_gadt_con names
       = ConDecl { con_old_rec  = False
                 , con_names    = names
                 , con_explicit = imp
                 , con_qvars    = qvars
                 , con_cxt      = cxt
                 , con_details  = details
                 , con_res      = ResTyGADT ls res_ty
                 , con_doc      = Nothing }
mkGadtDecl' _ other_ty = pprPanic "mkGadtDecl" (ppr other_ty)

tyConToDataCon :: SrcSpan -> RdrName -> P (Located RdrName)
tyConToDataCon loc tc
  | isTcOcc (rdrNameOcc tc)
  = return (L loc (setRdrNameSpace tc srcDataName))
  | otherwise
  = parseErrorSDoc loc (msg $$ extra)
  where
    msg = text "Not a data constructor:" <+> quotes (ppr tc)
    extra | tc == forall_tv_RDR
          = text "Perhaps you intended to use ExistentialQuantification"
          | otherwise = empty

setRdrNameSpace :: RdrName -> NameSpace -> RdrName
-- ^ This rather gruesome function is used mainly by the parser.
-- When parsing:
--
-- > data T a = T | T1 Int
--
-- we parse the data constructors as /types/ because of parser ambiguities,
-- so then we need to change the /type constr/ to a /data constr/
--
-- The exact-name case /can/ occur when parsing:
--
-- > data [] a = [] | a : [a]
--
-- For the exact-name case we return an original name.
setRdrNameSpace (Unqual occ) ns = Unqual (setOccNameSpace ns occ)
setRdrNameSpace (Qual m occ) ns = Qual m (setOccNameSpace ns occ)
setRdrNameSpace (Orig m occ) ns = Orig m (setOccNameSpace ns occ)
setRdrNameSpace (Exact n)    ns
  | Just thing <- wiredInNameTyThing_maybe n
  = setWiredInNameSpace thing ns
    -- Preserve Exact Names for wired-in things,
    -- notably tuples and lists

  | isExternalName n
  = Orig (nameModule n) occ

  | otherwise   -- This can happen when quoting and then
                -- splicing a fixity declaration for a type
  = Exact (mkSystemNameAt (nameUnique n) occ (nameSrcSpan n))
  where
    occ = setOccNameSpace ns (nameOccName n)

setWiredInNameSpace :: TyThing -> NameSpace -> RdrName
setWiredInNameSpace (ATyCon tc) ns
  | isDataConNameSpace ns
  = ty_con_data_con tc
  | isTcClsNameSpace ns
  = Exact (getName tc)      -- No-op

setWiredInNameSpace (AConLike (RealDataCon dc)) ns
  | isTcClsNameSpace ns
  = data_con_ty_con dc
  | isDataConNameSpace ns
  = Exact (getName dc)      -- No-op

setWiredInNameSpace thing ns
  = pprPanic "setWiredinNameSpace" (pprNameSpace ns <+> ppr thing)

ty_con_data_con :: TyCon -> RdrName
ty_con_data_con tc
  | isTupleTyCon tc
  , Just dc <- tyConSingleDataCon_maybe tc
  = Exact (getName dc)

  | tc `hasKey` listTyConKey
  = Exact nilDataConName

  | otherwise  -- See Note [setRdrNameSpace for wired-in names]
  = Unqual (setOccNameSpace srcDataName (getOccName tc))

data_con_ty_con :: DataCon -> RdrName
data_con_ty_con dc
  | let tc = dataConTyCon dc
  , isTupleTyCon tc
  = Exact (getName tc)

  | dc `hasKey` nilDataConKey
  = Exact listTyConName

  | otherwise  -- See Note [setRdrNameSpace for wired-in names]
  = Unqual (setOccNameSpace tcClsName (getOccName dc))


{- Note [setRdrNameSpace for wired-in names]
~~~~~~~~~~~~~~~~~~~~~~~~~~~~~~~~~~~~~~~~~~~~
In GHC.Types, which declares (:), we have
  infixr 5 :
The ambiguity about which ":" is meant is resolved by parsing it as a
data constructor, but then using dataTcOccs to try the type constructor too;
and that in turn calls setRdrNameSpace to change the name-space of ":" to
tcClsName.  There isn't a corresponding ":" type constructor, but it's painful
to make setRdrNameSpace partial, so we just make an Unqual name instead. It
really doesn't matter!
-}

-- | Note [Sorting out the result type]
-- ~~~~~~~~~~~~~~~~~~~~~~~~~~~~~~~~~~
-- In a GADT declaration which is not a record, we put the whole constr
-- type into the ResTyGADT for now; the renamer will unravel it once it
-- has sorted out operator fixities. Consider for example
--      C :: a :*: b -> a :*: b -> a :+: b
-- Initially this type will parse as
--       a :*: (b -> (a :*: (b -> (a :+: b))))

-- so it's hard to split up the arguments until we've done the precedence
-- resolution (in the renamer) On the other hand, for a record
--         { x,y :: Int } -> a :*: b
-- there is no doubt.  AND we need to sort records out so that
-- we can bring x,y into scope.  So:
--    * For PrefixCon we keep all the args in the ResTyGADT
--    * For RecCon we do not

checkTyVarsP :: SDoc -> SDoc -> Located RdrName -> [LHsType RdrName] -> P (LHsTyVarBndrs RdrName)
-- Same as checkTyVars, but in the P monad
checkTyVarsP pp_what equals_or_where tc tparms
  = eitherToP $ checkTyVars pp_what equals_or_where tc tparms

eitherToP :: Either (SrcSpan, SDoc) a -> P a
-- Adapts the Either monad to the P monad
eitherToP (Left (loc, doc)) = parseErrorSDoc loc doc
eitherToP (Right thing)     = return thing
checkTyVars :: SDoc -> SDoc -> Located RdrName -> [LHsType RdrName]
            -> Either (SrcSpan, SDoc) (LHsTyVarBndrs RdrName)
-- Check whether the given list of type parameters are all type variables
-- (possibly with a kind signature)
-- We use the Either monad because it's also called (via mkATDefault) from
-- Convert.hs
checkTyVars pp_what equals_or_where tc tparms
  = do { tvs <- mapM chk tparms
       ; return (mkHsQTvs tvs) }
  where

        -- Check that the name space is correct!
    chk (L l (HsKindSig (L lv (HsTyVar tv)) k))
        | isRdrTyVar tv    = return (L l (KindedTyVar (L lv tv) k))
    chk (L l (HsTyVar tv))
        | isRdrTyVar tv    = return (L l (UserTyVar tv))
    chk t@(L loc _)
        = Left (loc,
                vcat [ ptext (sLit "Unexpected type") <+> quotes (ppr t)
                     , ptext (sLit "In the") <+> pp_what <+> ptext (sLit "declaration for") <+> quotes (ppr tc)
                     , vcat[ (ptext (sLit "A") <+> pp_what <+> ptext (sLit "declaration should have form"))
                     , nest 2 (pp_what <+> ppr tc
                                       <+> hsep (map text (takeList tparms allNameStrings))
                                       <+> equals_or_where) ] ])

whereDots, equalsDots :: SDoc
-- Second argument to checkTyVars
whereDots  = ptext (sLit "where ...")
equalsDots = ptext (sLit "= ...")

checkDatatypeContext :: Maybe (LHsContext RdrName) -> P ()
checkDatatypeContext Nothing = return ()
checkDatatypeContext (Just (L loc c))
    = do allowed <- extension datatypeContextsEnabled
         unless allowed $
             parseErrorSDoc loc
                 (text "Illegal datatype context (use DatatypeContexts):" <+>
                  pprHsContext c)

checkRecordSyntax :: Outputable a => Located a -> P (Located a)
checkRecordSyntax lr@(L loc r)
    = do allowed <- extension traditionalRecordSyntaxEnabled
         if allowed
             then return lr
             else parseErrorSDoc loc
                      (text "Illegal record syntax (use TraditionalRecordSyntax):" <+>
                       ppr r)

checkTyClHdr :: Bool               -- True  <=> class header
                                   -- False <=> type header
             -> LHsType RdrName
             -> P (Located RdrName,          -- the head symbol (type or class name)
                   [LHsType RdrName],        -- parameters of head symbol
                   [AddAnn]) -- API Annotation for HsParTy when stripping parens
-- Well-formedness check and decomposition of type and class heads.
-- Decomposes   T ty1 .. tyn   into    (T, [ty1, ..., tyn])
--              Int :*: Bool   into    (:*:, [Int, Bool])
-- returning the pieces
checkTyClHdr is_cls ty
  = goL ty [] []
  where
    goL (L l ty) acc ann = go l ty acc ann

    go l (HsTyVar tc) acc ann
      | isRdrTc tc               = return (L l tc, acc, ann)
    go _ (HsOpTy t1 (_, ltc@(L _ tc)) t2) acc ann
      | isRdrTc tc               = return (ltc, t1:t2:acc, ann)
    go l (HsParTy ty)    acc ann = goL ty acc (ann ++ mkParensApiAnn l)
    go _ (HsAppTy t1 t2) acc ann = goL t1 (t2:acc) ann

    go l (HsTupleTy HsBoxedOrConstraintTuple ts) [] ann
      = return (L l (nameRdrName tup_name), ts, ann)
      where
        arity = length ts
        tup_name | is_cls    = cTupleTyConName arity
                 | otherwise = getName (tupleTyCon Boxed arity)
                 -- See Note [Unit tuples] in HsTypes  (TODO: is this still relevant?)
    go l _  _  _
      = parseErrorSDoc l (text "Malformed head of type or class declaration:"
                          <+> ppr ty)

checkContext :: LHsType RdrName -> P ([AddAnn],LHsContext RdrName)
checkContext (L l orig_t)
  = check [] (L l orig_t)
 where
  check anns (L lp (HsTupleTy _ ts))   -- (Eq a, Ord b) shows up as a tuple type
    = return (anns ++ mkParensApiAnn lp,L l ts)                -- Ditto ()

  check anns (L lp1 (HsParTy ty))-- to be sure HsParTy doesn't get into the way
       = check anns' ty
         where anns' = if l == lp1 then anns
                                   else (anns ++ mkParensApiAnn lp1)

  check _anns _
    = return ([],L l [L l orig_t]) -- no need for anns, returning original

-- -------------------------------------------------------------------------
-- Checking Patterns.

-- We parse patterns as expressions and check for valid patterns below,
-- converting the expression into a pattern at the same time.

checkPattern :: SDoc -> LHsExpr RdrName -> P (LPat RdrName)
checkPattern msg e = checkLPat msg e

checkPatterns :: SDoc -> [LHsExpr RdrName] -> P [LPat RdrName]
checkPatterns msg es = mapM (checkPattern msg) es

checkLPat :: SDoc -> LHsExpr RdrName -> P (LPat RdrName)
checkLPat msg e@(L l _) = checkPat msg l e []

checkPat :: SDoc -> SrcSpan -> LHsExpr RdrName -> [LPat RdrName]
         -> P (LPat RdrName)
checkPat _ loc (L l (HsVar c)) args
  | isRdrDataCon c = return (L loc (ConPatIn (L l c) (PrefixCon args)))
checkPat msg loc e args     -- OK to let this happen even if bang-patterns
                        -- are not enabled, because there is no valid
                        -- non-bang-pattern parse of (C ! e)
  | Just (e', args') <- splitBang e
  = do  { args'' <- checkPatterns msg args'
        ; checkPat msg loc e' (args'' ++ args) }
checkPat msg loc (L _ (HsApp f e)) args
  = do p <- checkLPat msg e
       checkPat msg loc f (p : args)
checkPat msg loc (L _ e) []
  = do p <- checkAPat msg loc e
       return (L loc p)
checkPat msg loc e _
  = patFail msg loc (unLoc e)

checkAPat :: SDoc -> SrcSpan -> HsExpr RdrName -> P (Pat RdrName)
checkAPat msg loc e0 = do
 pState <- getPState
 let dynflags = dflags pState
 case e0 of
   EWildPat -> return (WildPat placeHolderType)
   HsVar x  -> return (VarPat x)
   HsLit l  -> return (LitPat l)

   -- Overloaded numeric patterns (e.g. f 0 x = x)
   -- Negation is recorded separately, so that the literal is zero or +ve
   -- NB. Negative *primitive* literals are already handled by the lexer
   HsOverLit pos_lit          -> return (mkNPat (L loc pos_lit) Nothing)
   NegApp (L l (HsOverLit pos_lit)) _
                        -> return (mkNPat (L l pos_lit) (Just noSyntaxExpr))

   SectionR (L lb (HsVar bang)) e        -- (! x)
        | bang == bang_RDR
        -> do { bang_on <- extension bangPatEnabled
              ; if bang_on then do { e' <- checkLPat msg e
                                   ; addAnnotation loc AnnBang lb
                                   ; return  (BangPat e') }
                else parseErrorSDoc loc (text "Illegal bang-pattern (use BangPatterns):" $$ ppr e0) }

   ELazyPat e         -> checkLPat msg e >>= (return . LazyPat)
   EAsPat n e         -> checkLPat msg e >>= (return . AsPat n)
   -- view pattern is well-formed if the pattern is
   EViewPat expr patE  -> checkLPat msg patE >>=
                            (return . (\p -> ViewPat expr p placeHolderType))
   ExprWithTySig e t _ -> do e <- checkLPat msg e
                             -- Pattern signatures are parsed as sigtypes,
                             -- but they aren't explicit forall points.  Hence
                             -- we have to remove the implicit forall here.
                             let t' = case t of
                                        L _ (HsForAllTy Implicit _ _
                                             (L _ []) ty) -> ty
                                        other -> other
                             return (SigPatIn e (mkHsWithBndrs t'))

   -- n+k patterns
   OpApp (L nloc (HsVar n)) (L _ (HsVar plus)) _
         (L lloc (HsOverLit lit@(OverLit {ol_val = HsIntegral {}})))
                      | xopt Opt_NPlusKPatterns dynflags && (plus == plus_RDR)
                      -> return (mkNPlusKPat (L nloc n) (L lloc lit))

   OpApp l op _fix r  -> do l <- checkLPat msg l
                            r <- checkLPat msg r
                            case op of
                               L cl (HsVar c) | isDataOcc (rdrNameOcc c)
                                      -> return (ConPatIn (L cl c) (InfixCon l r))
                               _ -> patFail msg loc e0

   HsPar e            -> checkLPat msg e >>= (return . ParPat)
   ExplicitList _ _ es  -> do ps <- mapM (checkLPat msg) es
                              return (ListPat ps placeHolderType Nothing)
   ExplicitPArr _ es  -> do ps <- mapM (checkLPat msg) es
                            return (PArrPat ps placeHolderType)

   ExplicitTuple es b
     | all tupArgPresent es  -> do ps <- mapM (checkLPat msg)
                                              [e | L _ (Present e) <- es]
                                   return (TuplePat ps b [])
     | otherwise -> parseErrorSDoc loc (text "Illegal tuple section in pattern:" $$ ppr e0)

   RecordCon c _ (HsRecFields fs dd)
                        -> do fs <- mapM (checkPatField msg) fs
                              return (ConPatIn c (RecCon (HsRecFields fs dd)))
   HsSpliceE s | not (isTypedSplice s)
               -> return (SplicePat s)
   _           -> patFail msg loc e0

placeHolderPunRhs :: LHsExpr RdrName
-- The RHS of a punned record field will be filled in by the renamer
-- It's better not to make it an error, in case we want to print it when debugging
placeHolderPunRhs = noLoc (HsVar pun_RDR)

plus_RDR, bang_RDR, pun_RDR :: RdrName
plus_RDR = mkUnqual varName (fsLit "+") -- Hack
bang_RDR = mkUnqual varName (fsLit "!") -- Hack
pun_RDR  = mkUnqual varName (fsLit "pun-right-hand-side")

checkPatField :: SDoc -> LHsRecField RdrName (LHsExpr RdrName)
              -> P (LHsRecField RdrName (LPat RdrName))
checkPatField msg (L l fld) = do p <- checkLPat msg (hsRecFieldArg fld)
                                 return (L l (fld { hsRecFieldArg = p }))

patFail :: SDoc -> SrcSpan -> HsExpr RdrName -> P a
patFail msg loc e = parseErrorSDoc loc err
    where err = text "Parse error in pattern:" <+> ppr e
             $$ msg


---------------------------------------------------------------------------
-- Check Equation Syntax

checkValDef :: SDoc
            -> LHsExpr RdrName
            -> Maybe (LHsType RdrName)
            -> Located (a,GRHSs RdrName (LHsExpr RdrName))
            -> P ([AddAnn],HsBind RdrName)

checkValDef msg lhs (Just sig) grhss
        -- x :: ty = rhs  parses as a *pattern* binding
  = checkPatBind msg (L (combineLocs lhs sig)
                        (ExprWithTySig lhs sig PlaceHolder)) grhss

checkValDef msg lhs opt_sig g@(L l (_,grhss))
  = do  { mb_fun <- isFunLhs lhs
        ; case mb_fun of
            Just (fun, is_infix, pats, ann) ->
              checkFunBind msg ann (getLoc lhs)
                                           fun is_infix pats opt_sig (L l grhss)
            Nothing -> checkPatBind msg lhs g }

checkFunBind :: SDoc
             -> [AddAnn]
             -> SrcSpan
             -> Located RdrName
             -> Bool
             -> [LHsExpr RdrName]
             -> Maybe (LHsType RdrName)
             -> Located (GRHSs RdrName (LHsExpr RdrName))
             -> P ([AddAnn],HsBind RdrName)
checkFunBind msg ann lhs_loc fun is_infix pats opt_sig (L rhs_span grhss)
  = do  ps <- checkPatterns msg pats
        let match_span = combineSrcSpans lhs_loc rhs_span
        -- Add back the annotations stripped from any HsPar values in the lhs
        -- mapM_ (\a -> a match_span) ann
        return (ann,makeFunBind fun is_infix
                  [L match_span (Match (Just (fun,is_infix)) ps opt_sig grhss)])
        -- The span of the match covers the entire equation.
        -- That isn't quite right, but it'll do for now.

makeFunBind :: Located RdrName -> Bool -> [LMatch RdrName (LHsExpr RdrName)]
            -> HsBind RdrName
-- Like HsUtils.mkFunBind, but we need to be able to set the fixity too
makeFunBind fn is_infix ms
  = FunBind { fun_id = fn, fun_infix = is_infix,
              fun_matches = mkMatchGroup FromSource ms,
              fun_co_fn = idHsWrapper,
              bind_fvs = placeHolderNames,
              fun_tick = [] }

checkPatBind :: SDoc
             -> LHsExpr RdrName
             -> Located (a,GRHSs RdrName (LHsExpr RdrName))
             -> P ([AddAnn],HsBind RdrName)
checkPatBind msg lhs (L _ (_,grhss))
  = do  { lhs <- checkPattern msg lhs
        ; return ([],PatBind lhs grhss placeHolderType placeHolderNames
                    ([],[])) }

checkValSig
        :: LHsExpr RdrName
        -> LHsType RdrName
        -> P (Sig RdrName)
checkValSig (L l (HsVar v)) ty
  | isUnqual v && not (isDataOcc (rdrNameOcc v))
  = return (TypeSig [L l v] ty PlaceHolder)
checkValSig lhs@(L l _) ty
  = parseErrorSDoc l ((text "Invalid type signature:" <+>
                       ppr lhs <+> text "::" <+> ppr ty)
                   $$ text hint)
  where
    hint = if foreign_RDR `looks_like` lhs
           then "Perhaps you meant to use ForeignFunctionInterface?"
           else if default_RDR `looks_like` lhs
                then "Perhaps you meant to use DefaultSignatures?"
                else "Should be of form <variable> :: <type>"
    -- A common error is to forget the ForeignFunctionInterface flag
    -- so check for that, and suggest.  cf Trac #3805
    -- Sadly 'foreign import' still barfs 'parse error' because 'import' is a keyword
    looks_like s (L _ (HsVar v))     = v == s
    looks_like s (L _ (HsApp lhs _)) = looks_like s lhs
    looks_like _ _                   = False

    foreign_RDR = mkUnqual varName (fsLit "foreign")
    default_RDR = mkUnqual varName (fsLit "default")


checkDoAndIfThenElse :: LHsExpr RdrName
                     -> Bool
                     -> LHsExpr RdrName
                     -> Bool
                     -> LHsExpr RdrName
                     -> P ()
checkDoAndIfThenElse guardExpr semiThen thenExpr semiElse elseExpr
 | semiThen || semiElse
    = do pState <- getPState
         unless (xopt Opt_DoAndIfThenElse (dflags pState)) $ do
             parseErrorSDoc (combineLocs guardExpr elseExpr)
                            (text "Unexpected semi-colons in conditional:"
                          $$ nest 4 expr
                          $$ text "Perhaps you meant to use DoAndIfThenElse?")
 | otherwise            = return ()
    where pprOptSemi True  = semi
          pprOptSemi False = empty
          expr = text "if"   <+> ppr guardExpr <> pprOptSemi semiThen <+>
                 text "then" <+> ppr thenExpr  <> pprOptSemi semiElse <+>
                 text "else" <+> ppr elseExpr


        -- The parser left-associates, so there should
        -- not be any OpApps inside the e's
splitBang :: LHsExpr RdrName -> Maybe (LHsExpr RdrName, [LHsExpr RdrName])
-- Splits (f ! g a b) into (f, [(! g), a, b])
splitBang (L _ (OpApp l_arg bang@(L _ (HsVar op)) _ r_arg))
  | op == bang_RDR = Just (l_arg, L l' (SectionR bang arg1) : argns)
  where
    l' = combineLocs bang arg1
    (arg1,argns) = split_bang r_arg []
    split_bang (L _ (HsApp f e)) es = split_bang f (e:es)
    split_bang e                 es = (e,es)
splitBang _ = Nothing

isFunLhs :: LHsExpr RdrName
         -> P (Maybe (Located RdrName, Bool, [LHsExpr RdrName],[AddAnn]))
-- A variable binding is parsed as a FunBind.
-- Just (fun, is_infix, arg_pats) if e is a function LHS
--
-- The whole LHS is parsed as a single expression.
-- Any infix operators on the LHS will parse left-associatively
-- E.g.         f !x y !z
--      will parse (rather strangely) as
--              (f ! x y) ! z
--      It's up to isFunLhs to sort out the mess
--
-- a .!. !b

isFunLhs e = go e [] []
 where
   go (L loc (HsVar f)) es ann
        | not (isRdrDataCon f)       = return (Just (L loc f, False, es, ann))
   go (L _ (HsApp f e)) es       ann = go f (e:es) ann
   go (L l (HsPar e))   es@(_:_) ann = go e es (ann ++ mkParensApiAnn l)

        -- For infix function defns, there should be only one infix *function*
        -- (though there may be infix *datacons* involved too).  So we don't
        -- need fixity info to figure out which function is being defined.
        --      a `K1` b `op` c `K2` d
        -- must parse as
        --      (a `K1` b) `op` (c `K2` d)
        -- The renamer checks later that the precedences would yield such a parse.
        --
        -- There is a complication to deal with bang patterns.
        --
        -- ToDo: what about this?
        --              x + 1 `op` y = ...

   go e@(L loc (OpApp l (L loc' (HsVar op)) fix r)) es ann
        | Just (e',es') <- splitBang e
        = do { bang_on <- extension bangPatEnabled
             ; if bang_on then go e' (es' ++ es) ann
               else return (Just (L loc' op, True, (l:r:es), ann)) }
                -- No bangs; behave just like the next case
        | not (isRdrDataCon op)         -- We have found the function!
        = return (Just (L loc' op, True, (l:r:es), ann))
        | otherwise                     -- Infix data con; keep going
        = do { mb_l <- go l es ann
             ; case mb_l of
                 Just (op', True, j : k : es', ann')
                    -> return (Just (op', True, j : op_app : es', ann'))
                    where
                      op_app = L loc (OpApp k (L loc' (HsVar op)) fix r)
                 _ -> return Nothing }
   go _ _ _ = return Nothing


-- | Transform btype with strict_mark's into HsEqTy's
-- (((~a) ~b) c) ~d ==> ((~a) ~ (b c)) ~ d
splitTilde :: LHsType RdrName -> LHsType RdrName
splitTilde t = go t
  where go (L loc (HsAppTy t1 t2))
          | L _ (HsBangTy (HsSrcBang Nothing NoSrcUnpack SrcLazy) t2') <- t2
          = L loc (HsEqTy (go t1) t2')
          | otherwise
          = case go t1 of
              (L _ (HsEqTy tl tr)) ->
                L loc (HsEqTy tl (L (combineLocs tr t2) (HsAppTy tr t2)))
              t -> L loc (HsAppTy t t2)

        go t = t

---------------------------------------------------------------------------
-- Check for monad comprehensions
--
-- If the flag MonadComprehensions is set, return a `MonadComp' context,
-- otherwise use the usual `ListComp' context

checkMonadComp :: P (HsStmtContext Name)
checkMonadComp = do
    pState <- getPState
    return $ if xopt Opt_MonadComprehensions (dflags pState)
                then MonadComp
                else ListComp

-- -------------------------------------------------------------------------
-- Checking arrow syntax.

-- We parse arrow syntax as expressions and check for valid syntax below,
-- converting the expression into a pattern at the same time.

checkCommand :: LHsExpr RdrName -> P (LHsCmd RdrName)
checkCommand lc = locMap checkCmd lc

locMap :: (SrcSpan -> a -> P b) -> Located a -> P (Located b)
locMap f (L l a) = f l a >>= (\b -> return $ L l b)

checkCmd :: SrcSpan -> HsExpr RdrName -> P (HsCmd RdrName)
checkCmd _ (HsArrApp e1 e2 ptt haat b) =
    return $ HsCmdArrApp e1 e2 ptt haat b
checkCmd _ (HsArrForm e mf args) =
    return $ HsCmdArrForm e mf args
checkCmd _ (HsApp e1 e2) =
    checkCommand e1 >>= (\c -> return $ HsCmdApp c e2)
checkCmd _ (HsLam mg) =
    checkCmdMatchGroup mg >>= (\mg' -> return $ HsCmdLam mg')
checkCmd _ (HsPar e) =
    checkCommand e >>= (\c -> return $ HsCmdPar c)
checkCmd _ (HsCase e mg) =
    checkCmdMatchGroup mg >>= (\mg' -> return $ HsCmdCase e mg')
checkCmd _ (HsIf cf ep et ee) = do
    pt <- checkCommand et
    pe <- checkCommand ee
    return $ HsCmdIf cf ep pt pe
checkCmd _ (HsLet lb e) =
    checkCommand e >>= (\c -> return $ HsCmdLet lb c)
checkCmd _ (HsDo DoExpr stmts ty) =
    mapM checkCmdLStmt stmts >>= (\ss -> return $ HsCmdDo ss ty)

checkCmd _ (OpApp eLeft op _fixity eRight) = do
    -- OpApp becomes a HsCmdArrForm with a (Just fixity) in it
    c1 <- checkCommand eLeft
    c2 <- checkCommand eRight
    let arg1 = L (getLoc c1) $ HsCmdTop c1 placeHolderType placeHolderType []
        arg2 = L (getLoc c2) $ HsCmdTop c2 placeHolderType placeHolderType []
    return $ HsCmdArrForm op Nothing [arg1, arg2]

checkCmd l e = cmdFail l e

checkCmdLStmt :: ExprLStmt RdrName -> P (CmdLStmt RdrName)
checkCmdLStmt = locMap checkCmdStmt

checkCmdStmt :: SrcSpan -> ExprStmt RdrName -> P (CmdStmt RdrName)
checkCmdStmt _ (LastStmt e s r) =
    checkCommand e >>= (\c -> return $ LastStmt c s r)
checkCmdStmt _ (BindStmt pat e b f) =
    checkCommand e >>= (\c -> return $ BindStmt pat c b f)
checkCmdStmt _ (BodyStmt e t g ty) =
    checkCommand e >>= (\c -> return $ BodyStmt c t g ty)
checkCmdStmt _ (LetStmt bnds) = return $ LetStmt bnds
checkCmdStmt _ stmt@(RecStmt { recS_stmts = stmts }) = do
    ss <- mapM checkCmdLStmt stmts
    return $ stmt { recS_stmts = ss }
checkCmdStmt l stmt = cmdStmtFail l stmt

checkCmdMatchGroup :: MatchGroup RdrName (LHsExpr RdrName) -> P (MatchGroup RdrName (LHsCmd RdrName))
checkCmdMatchGroup mg@(MG { mg_alts = ms }) = do
    ms' <- mapM (locMap $ const convert) ms
    return $ mg { mg_alts = ms' }
    where convert (Match mf pat mty grhss) = do
            grhss' <- checkCmdGRHSs grhss
            return $ Match mf pat mty grhss'

checkCmdGRHSs :: GRHSs RdrName (LHsExpr RdrName) -> P (GRHSs RdrName (LHsCmd RdrName))
checkCmdGRHSs (GRHSs grhss binds) = do
    grhss' <- mapM checkCmdGRHS grhss
    return $ GRHSs grhss' binds

checkCmdGRHS :: LGRHS RdrName (LHsExpr RdrName) -> P (LGRHS RdrName (LHsCmd RdrName))
checkCmdGRHS = locMap $ const convert
  where
    convert (GRHS stmts e) = do
        c <- checkCommand e
--        cmdStmts <- mapM checkCmdLStmt stmts
        return $ GRHS {- cmdStmts -} stmts c


cmdFail :: SrcSpan -> HsExpr RdrName -> P a
cmdFail loc e = parseErrorSDoc loc (text "Parse error in command:" <+> ppr e)
cmdStmtFail :: SrcSpan -> Stmt RdrName (LHsExpr RdrName) -> P a
cmdStmtFail loc e = parseErrorSDoc loc
                    (text "Parse error in command statement:" <+> ppr e)

---------------------------------------------------------------------------
-- Miscellaneous utilities

checkPrecP :: Located Int -> P (Located Int)
checkPrecP (L l i)
 | 0 <= i && i <= maxPrecedence = return (L l i)
 | otherwise
    = parseErrorSDoc l (text ("Precedence out of range: " ++ show i))

mkRecConstrOrUpdate
        :: LHsExpr RdrName
        -> SrcSpan
        -> ([LHsRecField RdrName (LHsExpr RdrName)], Bool)
        -> P (HsExpr RdrName)

mkRecConstrOrUpdate (L l (HsVar c)) _ (fs,dd)
  | isRdrDataCon c
  = return (RecordCon (L l c) noPostTcExpr (mk_rec_fields fs dd))
<<<<<<< HEAD
mkRecConstrOrUpdate exp@(L l _) _ (fs,dd)
  | dd        = parseErrorSDoc l (text "You cannot use `..' in a record update")
  | otherwise = return (RecordUpd exp (map (fmap mk_rec_upd_field) fs) [] [] [])
=======
mkRecConstrOrUpdate exp _ (fs,dd)
  = return (RecordUpd exp (mk_rec_fields fs dd)
                      PlaceHolder PlaceHolder PlaceHolder)
>>>>>>> a52db231

mk_rec_fields :: [LHsRecField id arg] -> Bool -> HsRecFields id arg
mk_rec_fields fs False = HsRecFields { rec_flds = fs, rec_dotdot = Nothing }
mk_rec_fields fs True  = HsRecFields { rec_flds = fs, rec_dotdot = Just (length fs) }

mk_rec_upd_field :: HsRecField RdrName (LHsExpr RdrName) -> HsRecUpdField RdrName
mk_rec_upd_field (HsRecField (L loc (FieldOcc id _)) arg pun) = HsRecField (L loc (FieldOcc id PlaceHolder)) arg pun

mkInlinePragma :: String -> (InlineSpec, RuleMatchInfo) -> Maybe Activation
               -> InlinePragma
-- The (Maybe Activation) is because the user can omit
-- the activation spec (and usually does)
mkInlinePragma src (inl, match_info) mb_act
  = InlinePragma { inl_src = src -- Note [Pragma source text] in BasicTypes
                 , inl_inline = inl
                 , inl_sat    = Nothing
                 , inl_act    = act
                 , inl_rule   = match_info }
  where
    act = case mb_act of
            Just act -> act
            Nothing  -> -- No phase specified
                        case inl of
                          NoInline -> NeverActive
                          _other   -> AlwaysActive

-----------------------------------------------------------------------------
-- utilities for foreign declarations

-- construct a foreign import declaration
--
mkImport :: Located CCallConv
         -> Located Safety
         -> (Located StringLiteral, Located RdrName, LHsType RdrName)
         -> P (HsDecl RdrName)
mkImport (L lc cconv) (L ls safety) (L loc (StringLiteral esrc entity), v, ty)
  | cconv == PrimCallConv                      = do
  let funcTarget = CFunction (StaticTarget esrc entity Nothing True)
      importSpec = CImport (L lc PrimCallConv) (L ls safety) Nothing funcTarget
                           (L loc (unpackFS entity))
  return (ForD (ForeignImport v ty noForeignImportCoercionYet importSpec))
  | cconv == JavaScriptCallConv = do
  let funcTarget = CFunction (StaticTarget esrc entity Nothing True)
      importSpec = CImport (L lc JavaScriptCallConv) (L ls safety) Nothing
                           funcTarget (L loc (unpackFS entity))
  return (ForD (ForeignImport v ty noForeignImportCoercionYet importSpec))
  | otherwise = do
    case parseCImport (L lc cconv) (L ls safety) (mkExtName (unLoc v))
                      (unpackFS entity) (L loc (unpackFS entity)) of
      Nothing         -> parseErrorSDoc loc (text "Malformed entity string")
      Just importSpec -> return (ForD (ForeignImport v ty noForeignImportCoercionYet importSpec))

-- the string "foo" is ambigous: either a header or a C identifier.  The
-- C identifier case comes first in the alternatives below, so we pick
-- that one.
parseCImport :: Located CCallConv -> Located Safety -> FastString -> String
             -> Located SourceText
             -> Maybe ForeignImport
parseCImport cconv safety nm str sourceText =
 listToMaybe $ map fst $ filter (null.snd) $
     readP_to_S parse str
 where
   parse = do
       skipSpaces
       r <- choice [
          string "dynamic" >> return (mk Nothing (CFunction DynamicTarget)),
          string "wrapper" >> return (mk Nothing CWrapper),
          do optional (token "static" >> skipSpaces)
             ((mk Nothing <$> cimp nm) +++
              (do h <- munch1 hdr_char
                  skipSpaces
                  mk (Just (Header h (mkFastString h))) <$> cimp nm))
         ]
       skipSpaces
       return r

   token str = do _ <- string str
                  toks <- look
                  case toks of
                      c : _
                       | id_char c -> pfail
                      _            -> return ()

   mk h n = CImport cconv safety h n sourceText

   hdr_char c = not (isSpace c) -- header files are filenames, which can contain
                                -- pretty much any char (depending on the platform),
                                -- so just accept any non-space character
   id_first_char c = isAlpha    c || c == '_'
   id_char       c = isAlphaNum c || c == '_'

   cimp nm = (ReadP.char '&' >> skipSpaces >> CLabel <$> cid)
             +++ (do isFun <- case cconv of
                              L _ CApiConv ->
                                  option True
                                         (do token "value"
                                             skipSpaces
                                             return False)
                              _ -> return True
                     cid' <- cid
                     return (CFunction (StaticTarget (unpackFS cid') cid'
                                        Nothing isFun)))
          where
            cid = return nm +++
                  (do c  <- satisfy id_first_char
                      cs <-  many (satisfy id_char)
                      return (mkFastString (c:cs)))


-- construct a foreign export declaration
--
mkExport :: Located CCallConv
         -> (Located StringLiteral, Located RdrName, LHsType RdrName)
         -> P (HsDecl RdrName)
mkExport (L lc cconv) (L le (StringLiteral esrc entity), v, ty) = do
  return $ ForD (ForeignExport v ty noForeignExportCoercionYet
                 (CExport (L lc (CExportStatic esrc entity' cconv))
                          (L le (unpackFS entity))))
  where
    entity' | nullFS entity = mkExtName (unLoc v)
            | otherwise     = entity

-- Supplying the ext_name in a foreign decl is optional; if it
-- isn't there, the Haskell name is assumed. Note that no transformation
-- of the Haskell name is then performed, so if you foreign export (++),
-- it's external name will be "++". Too bad; it's important because we don't
-- want z-encoding (e.g. names with z's in them shouldn't be doubled)
--
mkExtName :: RdrName -> CLabelString
mkExtName rdrNm = mkFastString (occNameString (rdrNameOcc rdrNm))

--------------------------------------------------------------------------------
-- Help with module system imports/exports

data ImpExpSubSpec = ImpExpAbs | ImpExpAll | ImpExpList [Located RdrName]

mkModuleImpExp :: Located RdrName -> ImpExpSubSpec -> IE RdrName
mkModuleImpExp n@(L l name) subs =
  case subs of
    ImpExpAbs
      | isVarNameSpace (rdrNameSpace name) -> IEVar       n
      | otherwise                          -> IEThingAbs  (L l name)
    ImpExpAll                              -> IEThingAll  (L l name)
    ImpExpList xs                          -> IEThingWith (L l name) xs []

mkTypeImpExp :: Located RdrName   -- TcCls or Var name space
             -> P (Located RdrName)
mkTypeImpExp name =
  do allowed <- extension explicitNamespacesEnabled
     if allowed
       then return (fmap (`setRdrNameSpace` tcClsName) name)
       else parseErrorSDoc (getLoc name)
              (text "Illegal keyword 'type' (use ExplicitNamespaces to enable)")

-----------------------------------------------------------------------------
-- Misc utils

parseErrorSDoc :: SrcSpan -> SDoc -> P a
parseErrorSDoc span s = failSpanMsgP span s<|MERGE_RESOLUTION|>--- conflicted
+++ resolved
@@ -1178,15 +1178,10 @@
 mkRecConstrOrUpdate (L l (HsVar c)) _ (fs,dd)
   | isRdrDataCon c
   = return (RecordCon (L l c) noPostTcExpr (mk_rec_fields fs dd))
-<<<<<<< HEAD
 mkRecConstrOrUpdate exp@(L l _) _ (fs,dd)
   | dd        = parseErrorSDoc l (text "You cannot use `..' in a record update")
-  | otherwise = return (RecordUpd exp (map (fmap mk_rec_upd_field) fs) [] [] [])
-=======
-mkRecConstrOrUpdate exp _ (fs,dd)
-  = return (RecordUpd exp (mk_rec_fields fs dd)
+  | otherwise = return (RecordUpd exp (map (fmap mk_rec_upd_field) fs)
                       PlaceHolder PlaceHolder PlaceHolder)
->>>>>>> a52db231
 
 mk_rec_fields :: [LHsRecField id arg] -> Bool -> HsRecFields id arg
 mk_rec_fields fs False = HsRecFields { rec_flds = fs, rec_dotdot = Nothing }
