{-
(c) The University of Glasgow 2006
(c) The GRASP/AQUA Project, Glasgow University, 1992-1998


Pattern-matching constructors
-}

{-# LANGUAGE CPP #-}

module MatchCon ( matchConFamily, matchPatSyn ) where

#include "HsVersions.h"

import {-# SOURCE #-} Match     ( match )

import HsSyn
import DsBinds
import ConLike
import TcType
import DsMonad
import DsUtils
import MkCore   ( mkCoreLets )
import Util
import ListSetOps ( runs )
import Id
import NameEnv
import SrcLoc
import DynFlags
import Outputable
import Control.Monad(liftM)

{-
We are confronted with the first column of patterns in a set of
equations, all beginning with constructors from one ``family'' (e.g.,
@[]@ and @:@ make up the @List@ ``family'').  We want to generate the
alternatives for a @Case@ expression.  There are several choices:
\begin{enumerate}
\item
Generate an alternative for every constructor in the family, whether
they are used in this set of equations or not; this is what the Wadler
chapter does.
\begin{description}
\item[Advantages:]
(a)~Simple.  (b)~It may also be that large sparsely-used constructor
families are mainly handled by the code for literals.
\item[Disadvantages:]
(a)~Not practical for large sparsely-used constructor families, e.g.,
the ASCII character set.  (b)~Have to look up a list of what
constructors make up the whole family.
\end{description}

\item
Generate an alternative for each constructor used, then add a default
alternative in case some constructors in the family weren't used.
\begin{description}
\item[Advantages:]
(a)~Alternatives aren't generated for unused constructors.  (b)~The
STG is quite happy with defaults.  (c)~No lookup in an environment needed.
\item[Disadvantages:]
(a)~A spurious default alternative may be generated.
\end{description}

\item
``Do it right:'' generate an alternative for each constructor used,
and add a default alternative if all constructors in the family
weren't used.
\begin{description}
\item[Advantages:]
(a)~You will get cases with only one alternative (and no default),
which should be amenable to optimisation.  Tuples are a common example.
\item[Disadvantages:]
(b)~Have to look up constructor families in TDE (as above).
\end{description}
\end{enumerate}

We are implementing the ``do-it-right'' option for now.  The arguments
to @matchConFamily@ are the same as to @match@; the extra @Int@
returned is the number of constructors in the family.

The function @matchConFamily@ is concerned with this
have-we-used-all-the-constructors? question; the local function
@match_cons_used@ does all the real work.
-}

matchConFamily :: [Id]
               -> Type
               -> [[EquationInfo]]
               -> DsM MatchResult
-- Each group of eqns is for a single constructor
matchConFamily (var:vars) ty groups
  = do dflags <- getDynFlags
       alts <- mapM (fmap toRealAlt . matchOneConLike vars ty) groups
       return (mkCoAlgCaseMatchResult dflags var ty alts)
  where
    toRealAlt alt = case alt_pat alt of
        RealDataCon dcon -> alt{ alt_pat = dcon }
        _ -> panic "matchConFamily: not RealDataCon"
matchConFamily [] _ _ = panic "matchConFamily []"

matchPatSyn :: [Id]
            -> Type
            -> [EquationInfo]
            -> DsM MatchResult
matchPatSyn (var:vars) ty eqns
  = do alt <- fmap toSynAlt $ matchOneConLike vars ty eqns
       return (mkCoSynCaseMatchResult var ty alt)
  where
    toSynAlt alt = case alt_pat alt of
        PatSynCon psyn -> alt{ alt_pat = psyn }
        _ -> panic "matchPatSyn: not PatSynCon"
matchPatSyn _ _ _ = panic "matchPatSyn []"

type ConArgPats = HsConDetails (LPat Id) (HsRecFields Id (LPat Id))

matchOneConLike :: [Id]
                -> Type
                -> [EquationInfo]
                -> DsM (CaseAlt ConLike)
matchOneConLike vars ty (eqn1 : eqns)   -- All eqns for a single constructor
  = do  { arg_vars <- selectConMatchVars val_arg_tys args1
                -- Use the first equation as a source of
                -- suggestions for the new variables

        -- Divide into sub-groups; see Note [Record patterns]
        ; let groups :: [[(ConArgPats, EquationInfo)]]
              groups = runs compatible_pats [ (pat_args (firstPat eqn), eqn)
                                            | eqn <- eqn1:eqns ]

        ; match_results <- mapM (match_group arg_vars) groups

        ; return $ MkCaseAlt{ alt_pat = con1,
                              alt_bndrs = tvs1 ++ dicts1 ++ arg_vars,
                              alt_wrapper = wrapper1,
                              alt_result = foldr1 combineMatchResults match_results } }
  where
    ConPatOut { pat_con = L _ con1, pat_arg_tys = arg_tys, pat_wrap = wrapper1,
                pat_tvs = tvs1, pat_dicts = dicts1, pat_args = args1 }
              = firstPat eqn1
<<<<<<< HEAD
    fields1 = case con1 of
                RealDataCon dcon1 -> map flSelector $ dataConFieldLabels dcon1
                PatSynCon{}       -> []
=======
    fields1 = conLikeFieldLabels con1
>>>>>>> a52db231

    val_arg_tys = conLikeInstOrigArgTys con1 inst_tys
    inst_tys = ASSERT( tvs1 `equalLength` ex_tvs )
               arg_tys ++ mkTyVarTys tvs1
        -- dataConInstOrigArgTys takes the univ and existential tyvars
        -- and returns the types of the *value* args, which is what we want

    ex_tvs = conLikeExTyVars con1

    match_group :: [Id] -> [(ConArgPats, EquationInfo)] -> DsM MatchResult
    -- All members of the group have compatible ConArgPats
    match_group arg_vars arg_eqn_prs
      = ASSERT( notNull arg_eqn_prs )
        do { (wraps, eqns') <- liftM unzip (mapM shift arg_eqn_prs)
           ; let group_arg_vars = select_arg_vars arg_vars arg_eqn_prs
           ; match_result <- match (group_arg_vars ++ vars) ty eqns'
           ; return (adjustMatchResult (foldr1 (.) wraps) match_result) }

    shift (_, eqn@(EqnInfo { eqn_pats = ConPatOut{ pat_tvs = tvs, pat_dicts = ds,
                                                   pat_binds = bind, pat_args = args
                                        } : pats }))
      = do ds_bind <- dsTcEvBinds bind
           return ( wrapBinds (tvs `zip` tvs1)
                  . wrapBinds (ds  `zip` dicts1)
                  . mkCoreLets ds_bind
                  , eqn { eqn_pats = conArgPats val_arg_tys args ++ pats }
                  )
    shift (_, (EqnInfo { eqn_pats = ps })) = pprPanic "matchOneCon/shift" (ppr ps)

    -- Choose the right arg_vars in the right order for this group
    -- Note [Record patterns]
    select_arg_vars arg_vars ((arg_pats, _) : _)
      | RecCon flds <- arg_pats
      , let rpats = rec_flds flds
      , not (null rpats)     -- Treated specially; cf conArgPats
      = ASSERT2( length fields1 == length arg_vars,
                 ppr con1 $$ ppr fields1 $$ ppr arg_vars )
        map lookup_fld rpats
      | otherwise
      = arg_vars
      where
        fld_var_env = mkNameEnv $ zipEqual "get_arg_vars" fields1 arg_vars
        lookup_fld (L _ rpat) = lookupNameEnv_NF fld_var_env
                                            (idName (unLoc (hsRecFieldId rpat)))
    select_arg_vars _ [] = panic "matchOneCon/select_arg_vars []"
matchOneConLike _ _ [] = panic "matchOneCon []"

-----------------
compatible_pats :: (ConArgPats,a) -> (ConArgPats,a) -> Bool
-- Two constructors have compatible argument patterns if the number
-- and order of sub-matches is the same in both cases
compatible_pats (RecCon flds1, _) (RecCon flds2, _) = same_fields flds1 flds2
compatible_pats (RecCon flds1, _) _                 = null (rec_flds flds1)
compatible_pats _                 (RecCon flds2, _) = null (rec_flds flds2)
compatible_pats _                 _                 = True -- Prefix or infix con

same_fields :: HsRecFields Id (LPat Id) -> HsRecFields Id (LPat Id) -> Bool
same_fields flds1 flds2
  = all2 (\(L _ f1) (L _ f2)
                          -> unLoc (hsRecFieldId f1) == unLoc (hsRecFieldId f2))
         (rec_flds flds1) (rec_flds flds2)


-----------------
selectConMatchVars :: [Type] -> ConArgPats -> DsM [Id]
selectConMatchVars arg_tys (RecCon {})      = newSysLocalsDs arg_tys
selectConMatchVars _       (PrefixCon ps)   = selectMatchVars (map unLoc ps)
selectConMatchVars _       (InfixCon p1 p2) = selectMatchVars [unLoc p1, unLoc p2]

conArgPats :: [Type]    -- Instantiated argument types
                        -- Used only to fill in the types of WildPats, which
                        -- are probably never looked at anyway
           -> ConArgPats
           -> [Pat Id]
conArgPats _arg_tys (PrefixCon ps)   = map unLoc ps
conArgPats _arg_tys (InfixCon p1 p2) = [unLoc p1, unLoc p2]
conArgPats  arg_tys (RecCon (HsRecFields { rec_flds = rpats }))
  | null rpats = map WildPat arg_tys
        -- Important special case for C {}, which can be used for a
        -- datacon that isn't declared to have fields at all
  | otherwise  = map (unLoc . hsRecFieldArg . unLoc) rpats

{-
Note [Record patterns]
~~~~~~~~~~~~~~~~~~~~~~
Consider
         data T = T { x,y,z :: Bool }

         f (T { y=True, x=False }) = ...

We must match the patterns IN THE ORDER GIVEN, thus for the first
one we match y=True before x=False.  See Trac #246; or imagine
matching against (T { y=False, x=undefined }): should fail without
touching the undefined.

Now consider:

         f (T { y=True, x=False }) = ...
         f (T { x=True, y= False}) = ...

In the first we must test y first; in the second we must test x
first.  So we must divide even the equations for a single constructor
T into sub-goups, based on whether they match the same field in the
same order.  That's what the (runs compatible_pats) grouping.

All non-record patterns are "compatible" in this sense, because the
positional patterns (T a b) and (a `T` b) all match the arguments
in order.  Also T {} is special because it's equivalent to (T _ _).
Hence the (null rpats) checks here and there.


Note [Existentials in shift_con_pat]
~~~~~~~~~~~~~~~~~~~~~~~~~~~~~~~~~~~~
Consider
        data T = forall a. Ord a => T a (a->Int)

        f (T x f) True  = ...expr1...
        f (T y g) False = ...expr2..

When we put in the tyvars etc we get

        f (T a (d::Ord a) (x::a) (f::a->Int)) True =  ...expr1...
        f (T b (e::Ord b) (y::a) (g::a->Int)) True =  ...expr2...

After desugaring etc we'll get a single case:

        f = \t::T b::Bool ->
            case t of
               T a (d::Ord a) (x::a) (f::a->Int)) ->
            case b of
                True  -> ...expr1...
                False -> ...expr2...

*** We have to substitute [a/b, d/e] in expr2! **
Hence
                False -> ....((/\b\(e:Ord b).expr2) a d)....

Originally I tried to use
        (\b -> let e = d in expr2) a
to do this substitution.  While this is "correct" in a way, it fails
Lint, because e::Ord b but d::Ord a.
-}<|MERGE_RESOLUTION|>--- conflicted
+++ resolved
@@ -25,6 +25,7 @@
 import ListSetOps ( runs )
 import Id
 import NameEnv
+import FieldLabel ( flSelector )
 import SrcLoc
 import DynFlags
 import Outputable
@@ -137,13 +138,7 @@
     ConPatOut { pat_con = L _ con1, pat_arg_tys = arg_tys, pat_wrap = wrapper1,
                 pat_tvs = tvs1, pat_dicts = dicts1, pat_args = args1 }
               = firstPat eqn1
-<<<<<<< HEAD
-    fields1 = case con1 of
-                RealDataCon dcon1 -> map flSelector $ dataConFieldLabels dcon1
-                PatSynCon{}       -> []
-=======
-    fields1 = conLikeFieldLabels con1
->>>>>>> a52db231
+    fields1 = map flSelector (conLikeFieldLabels con1)
 
     val_arg_tys = conLikeInstOrigArgTys con1 inst_tys
     inst_tys = ASSERT( tvs1 `equalLength` ex_tvs )
