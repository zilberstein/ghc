--- conflicted
+++ resolved
@@ -11,12 +11,8 @@
 module TypeRep (
 	TyThing(..), 
 	Type(..),
-<<<<<<< HEAD
-	PredType(..),	 		-- to friends
+        Pred(..),                       -- to friends
         TyLit(..),                      -- to friends
-=======
-        Pred(..),                       -- to friends
->>>>>>> a8defd8a
 	
         Kind, SuperKind,
         PredType, ThetaType,      -- Synonyms
@@ -28,39 +24,9 @@
         -- Pretty-printing
 	pprType, pprParendType, pprTypeApp,
 	pprTyThing, pprTyThingCategory, 
-<<<<<<< HEAD
-	pprPred, pprEqPred, pprTheta, pprForAll, pprThetaArrow, pprClassPred,
-        pprTyLit,
-
-	-- Kinds
-	liftedTypeKind, unliftedTypeKind, openTypeKind,
-        argTypeKind, ubxTupleKind,
-        natKind,
-	isLiftedTypeKindCon, isLiftedTypeKind,
-        isNatKindCon, isNatKind,
-	mkArrowKind, mkArrowKinds, isCoercionKind,
-  	coVarPred,
-
-        -- Kind constructors...
-        liftedTypeKindTyCon, openTypeKindTyCon, unliftedTypeKindTyCon,
-        argTypeKindTyCon, ubxTupleKindTyCon,
-        natKindTyCon,
-
-        -- And their names
-        unliftedTypeKindTyConName, openTypeKindTyConName,
-        ubxTupleKindTyConName, argTypeKindTyConName,
-        liftedTypeKindTyConName,
-        natKindTyConName,
-
-        -- Super Kinds
-	tySuperKind, coSuperKind,
-        isTySuperKind, isCoSuperKind,
-	tySuperKindTyCon, coSuperKindTyCon,
-        
-	pprKind, pprParendKind
-=======
 	pprPredTy, pprEqPred, pprTheta, pprForAll, pprThetaArrowTy, pprClassPred,
         pprKind, pprParendKind,
+        pprTyLit,
 	Prec(..), maybeParen, pprTcApp, pprTypeNameApp, 
         pprPrefixApp, pprPred, pprArrowChain, pprThetaArrow,
 
@@ -72,7 +38,6 @@
 
         -- Substitutions
         TvSubst(..), TvSubstEnv
->>>>>>> a8defd8a
     ) where
 
 #include "HsVersions.h"
@@ -197,21 +162,17 @@
                         -- 'FunTy' (unlike the 'PredType' constructors 'ClassP' or 'IParam')
 	                
 	                -- See Note [PredTy], and Note [Equality predicates]
-<<<<<<< HEAD
-
-  | LiteralTy TyLit     -- Type literals are simillar to type constructors.
-
-  deriving (Data, Typeable)
-=======
+
+  | LiteralTy TyLit     -- ^ Type literals are simillar to type constructors.
+
   deriving (Data.Data, Data.Typeable)
->>>>>>> a8defd8a
 
 
 -- NOTE:  Other parts of the code assume that type literals do not contain
 -- other types or type variables.
 data TyLit
   = NumberTyLit Integer
-  deriving (Eq, Ord, Data, Typeable)
+  deriving (Eq, Ord, Data.Data, Data.Typeable)
 
 
 -- | The key type representing kinds in the compiler.
@@ -367,6 +328,7 @@
 tyVarsOfType (FunTy arg res)     = tyVarsOfType arg `unionVarSet` tyVarsOfType res
 tyVarsOfType (AppTy fun arg)     = tyVarsOfType fun `unionVarSet` tyVarsOfType arg
 tyVarsOfType (ForAllTy tyvar ty) = delVarSet (tyVarsOfType ty) tyvar
+tyVarsOfType (LiteralTy _)       = emptyVarSet
 
 tyVarsOfTypes :: [Type] -> TyVarSet
 tyVarsOfTypes tys = foldr (unionVarSet . tyVarsOfType) emptyVarSet tys
@@ -433,78 +395,6 @@
 %************************************************************************
 
 \begin{code}
-<<<<<<< HEAD
---------------------------
--- First the TyCons...
-
--- | See "Type#kind_subtyping" for details of the distinction between the 'Kind' 'TyCon's
-funTyCon, tySuperKindTyCon, coSuperKindTyCon, liftedTypeKindTyCon,
-      openTypeKindTyCon, unliftedTypeKindTyCon,
-      ubxTupleKindTyCon, argTypeKindTyCon, natKindTyCon
-   :: TyCon
-funTyConName, tySuperKindTyConName, coSuperKindTyConName, liftedTypeKindTyConName,
-      openTypeKindTyConName, unliftedTypeKindTyConName,
-      ubxTupleKindTyConName, argTypeKindTyConName, natKindTyConName
-   :: Name
-
-funTyCon = mkFunTyCon funTyConName (mkArrowKinds [argTypeKind, openTypeKind] liftedTypeKind)
-	-- You might think that (->) should have type (?? -> ? -> *), and you'd be right
-	-- But if we do that we get kind errors when saying
-	--	instance Control.Arrow (->)
-	-- becuase the expected kind is (*->*->*).  The trouble is that the
-	-- expected/actual stuff in the unifier does not go contra-variant, whereas
-	-- the kind sub-typing does.  Sigh.  It really only matters if you use (->) in
-	-- a prefix way, thus:  (->) Int# Int#.  And this is unusual.
-
-
-tySuperKindTyCon     = mkSuperKindTyCon tySuperKindTyConName
-coSuperKindTyCon     = mkSuperKindTyCon coSuperKindTyConName
-
-liftedTypeKindTyCon   = mkKindTyCon liftedTypeKindTyConName   tySuperKind
-openTypeKindTyCon     = mkKindTyCon openTypeKindTyConName     tySuperKind
-unliftedTypeKindTyCon = mkKindTyCon unliftedTypeKindTyConName tySuperKind
-ubxTupleKindTyCon     = mkKindTyCon ubxTupleKindTyConName     tySuperKind
-argTypeKindTyCon      = mkKindTyCon argTypeKindTyConName      tySuperKind
-natKindTyCon          = mkKindTyCon natKindTyConName          tySuperKind
-
---------------------------
--- ... and now their names
-
-tySuperKindTyConName      = mkPrimTyConName (fsLit "BOX") tySuperKindTyConKey tySuperKindTyCon
-coSuperKindTyConName      = mkPrimTyConName (fsLit "COERCION") coSuperKindTyConKey coSuperKindTyCon
-liftedTypeKindTyConName   = mkPrimTyConName (fsLit "*") liftedTypeKindTyConKey liftedTypeKindTyCon
-openTypeKindTyConName     = mkPrimTyConName (fsLit "?") openTypeKindTyConKey openTypeKindTyCon
-unliftedTypeKindTyConName = mkPrimTyConName (fsLit "#") unliftedTypeKindTyConKey unliftedTypeKindTyCon
-ubxTupleKindTyConName     = mkPrimTyConName (fsLit "(#)") ubxTupleKindTyConKey ubxTupleKindTyCon
-argTypeKindTyConName      = mkPrimTyConName (fsLit "??") argTypeKindTyConKey argTypeKindTyCon
-funTyConName              = mkPrimTyConName (fsLit "(->)") funTyConKey funTyCon
-natKindTyConName          = mkPrimTyConName (fsLit "Nat") natKindTyConKey natKindTyCon
-
-mkPrimTyConName :: FastString -> Unique -> TyCon -> Name
-mkPrimTyConName occ key tycon = mkWiredInName gHC_PRIM (mkTcOccFS occ) 
-					      key 
-					      (ATyCon tycon)
-					      BuiltInSyntax
-	-- All of the super kinds and kinds are defined in Prim and use BuiltInSyntax,
-	-- because they are never in scope in the source
-
-------------------
--- We also need Kinds and SuperKinds, locally and in TyCon
-
-kindTyConType :: TyCon -> Type
-kindTyConType kind = TyConApp kind []
-
--- | See "Type#kind_subtyping" for details of the distinction between these 'Kind's
-liftedTypeKind, unliftedTypeKind, openTypeKind, argTypeKind, ubxTupleKind,
-  natKind :: Kind
-
-liftedTypeKind   = kindTyConType liftedTypeKindTyCon
-unliftedTypeKind = kindTyConType unliftedTypeKindTyCon
-openTypeKind     = kindTyConType openTypeKindTyCon
-argTypeKind      = kindTyConType argTypeKindTyCon
-ubxTupleKind	 = kindTyConType ubxTupleKindTyCon
-natKind          = kindTyConType natKindTyCon
-=======
 -- | Type substitution
 --
 -- #tvsubst_invariant#
@@ -532,7 +422,6 @@
 	-- So you have to look at the context to know if it's idempotent or
 	-- apply-once or whatever
 \end{code}
->>>>>>> a8defd8a
 
 Note [Apply Once]
 ~~~~~~~~~~~~~~~~~
@@ -568,32 +457,12 @@
 
 This invariant has several crucial consequences:
 
-<<<<<<< HEAD
-isNatKindCon :: TyCon -> Bool
-isNatKindCon tc           =  tc `hasKey` natKindTyConKey
-
-isLiftedTypeKind :: Kind -> Bool
-isLiftedTypeKind (TyConApp tc []) = isLiftedTypeKindCon tc
-isLiftedTypeKind _                = False
-
-isNatKind :: Kind -> Bool
-isNatKind (TyConApp tc [])        = isNatKindCon tc
-isNatKind _                       = False
-
-isCoercionKind :: Kind -> Bool
--- All coercions are of form (ty1 ~ ty2)
--- This function is here rather than in Coercion, 
--- because it's used in a knot-tied way to enforce invariants in Var
-isCoercionKind (PredTy (EqPred {})) = True
-isCoercionKind _                    = False
-=======
 * In substTyVarBndr, we need extend the TvSubstEnv 
 	- if the unique has changed
 	- or if the kind has changed
 
 * In substTyVar, we do not need to consult the in-scope set;
   the TvSubstEnv is enough
->>>>>>> a8defd8a
 
 * In substTy, substTheta, we can short-circuit when the TvSubstEnv is empty
 \end{code}
@@ -749,53 +618,10 @@
     split2 ps (PredTy p `FunTy` ty) = split2 (p:ps) ty
     split2 ps ty		    = (reverse ps, ty)
 
-<<<<<<< HEAD
-ppr_tc_app :: Prec -> TyCon -> [Type] -> SDoc
-ppr_tc_app _ tc []
-  = ppr_tc tc
-ppr_tc_app _ tc [ty]
-  | tc `hasKey` listTyConKey = brackets (pprType ty)
-  | tc `hasKey` parrTyConKey = ptext (sLit "[:") <> pprType ty <> ptext (sLit ":]")
-  | tc `hasKey` liftedTypeKindTyConKey   = ptext (sLit "*")
-  | tc `hasKey` unliftedTypeKindTyConKey = ptext (sLit "#")
-  | tc `hasKey` openTypeKindTyConKey     = ptext (sLit "(?)")
-  | tc `hasKey` ubxTupleKindTyConKey     = ptext (sLit "(#)")
-  | tc `hasKey` argTypeKindTyConKey      = ptext (sLit "??")
-  | tc `hasKey` natKindTyConKey          = ptext (sLit "Nat")
-
-ppr_tc_app p tc tys
-  | isTupleTyCon tc && tyConArity tc == length tys
-  = tupleParens (tupleTyConBoxity tc) (sep (punctuate comma (map pprType tys)))
-  | otherwise
-  = ppr_type_app p (getName tc) tys
-
-ppr_type_app :: Prec -> Name -> [Type] -> SDoc
--- Used for classes as well as types; that's why it's separate from ppr_tc_app
-ppr_type_app p tc tys
-  | is_sym_occ		-- Print infix if possible
-  , [ty1,ty2] <- tys	-- We know nothing of precedence though
-  = maybeParen p FunPrec (sep [ppr_type FunPrec ty1, 
-			       pprInfixVar True (ppr tc) <+> ppr_type FunPrec ty2])
-  | otherwise
-  = maybeParen p TyConPrec (hang (pprPrefixVar is_sym_occ (ppr tc))
-    	       	 	       2 (sep (map pprParendType tys)))
-  where
-    is_sym_occ = isSymOcc (getOccName tc)
-
-ppr_tc :: TyCon -> SDoc	-- No brackets for SymOcc
-ppr_tc tc 
-  = pp_nt_debug <> ppr tc
-  where
-   pp_nt_debug | isNewTyCon tc = ifPprDebug (if isRecursiveTyCon tc 
-				             then ptext (sLit "<recnt>")
-					     else ptext (sLit "<nt>"))
-	       | otherwise     = empty
-=======
 ppr_tvar :: TyVar -> SDoc
 ppr_tvar tv  -- Note [Infix type variables]
   | isSymOcc (getOccName tv)  = parens (ppr tv)
   | otherwise		      = ppr tv
->>>>>>> a8defd8a
 
 -------------------
 pprForAll :: [TyVar] -> SDoc
