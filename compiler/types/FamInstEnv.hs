-- (c) The University of Glasgow 2006
--
-- FamInstEnv: Type checked family instance declarations

{-# LANGUAGE CPP, GADTs, ScopedTypeVariables #-}

module FamInstEnv (
        FamInst(..), FamFlavor(..), famInstAxiom, famInstTyCon, famInstRHS,
        famInstsRepTyCons, famInstRepTyCon_maybe, dataFamInstRepTyCon,
        pprFamInst, pprFamInsts,
        mkImportedFamInst,

        FamInstEnvs, FamInstEnv, emptyFamInstEnv, emptyFamInstEnvs,
        extendFamInstEnv, deleteFromFamInstEnv, extendFamInstEnvList,
        identicalFamInstHead, famInstEnvElts, familyInstances, orphNamesOfFamInst,

        -- * CoAxioms
        mkCoAxBranch, mkBranchedCoAxiom, mkUnbranchedCoAxiom, mkSingleCoAxiom,
        computeAxiomIncomps,

        FamInstMatch(..),
        lookupFamInstEnv, lookupFamInstEnvConflicts,
        isDominatedBy,

        LazyEqs, noLazyEqs,

        -- Normalisation
        topNormaliseType, topNormaliseType_maybe,
        normaliseType, normaliseTcApp,
        reduceTyFamApp_maybe, chooseBranch,

        -- Flattening
        flattenTys
    ) where

#include "HsVersions.h"

import InstEnv
import Unify
import Type
import TcType ( orphNamesOfTypes )
import TypeRep
import TyCon
import Coercion
import CoAxiom
import VarSet
import VarEnv
import Name
import UniqFM
import Outputable
import Maybes
import TrieMap
import Unique
import Util
import Var
import Pair
import SrcLoc
import NameSet
import FastString

{-
************************************************************************
*                                                                      *
          Type checked family instance heads
*                                                                      *
************************************************************************

Note [FamInsts and CoAxioms]
~~~~~~~~~~~~~~~~~~~~~~~~~~~~
* CoAxioms and FamInsts are just like
  DFunIds  and ClsInsts

* A CoAxiom is a System-FC thing: it can relate any two types

* A FamInst is a Haskell source-language thing, corresponding
  to a type/data family instance declaration.
    - The FamInst contains a CoAxiom, which is the evidence
      for the instance

    - The LHS of the CoAxiom is always of form F ty1 .. tyn
      where F is a type family
-}

data FamInst  -- See Note [FamInsts and CoAxioms]
  = FamInst { fi_axiom  :: CoAxiom Unbranched  -- The new coercion axiom introduced
                                               -- by this family instance
            , fi_flavor :: FamFlavor

            -- Everything below here is a redundant,
            -- cached version of the two things above
            -- except that the TyVars are freshened
            , fi_fam   :: Name          -- Family name

                -- Used for "rough matching"; same idea as for class instances
                -- See Note [Rough-match field] in InstEnv
            , fi_tcs   :: [Maybe Name]  -- Top of type args
                -- INVARIANT: fi_tcs = roughMatchTcs fi_tys

                -- Used for "proper matching"; ditto
            , fi_tvs    :: [TyVar]      -- Template tyvars for full match
                                 -- Like ClsInsts, these variables are always
                                 -- fresh. See Note [Template tyvars are fresh]
                                 -- in InstEnv

            , fi_tys    :: [Type]       --   and its arg types
                -- INVARIANT: fi_tvs = coAxiomTyVars fi_axiom

            , fi_rhs    :: Type         --   the RHS, with its freshened vars
            }

data FamFlavor
  = SynFamilyInst         -- A synonym family
  | DataFamilyInst TyCon  -- A data family, with its representation TyCon

-- Obtain the axiom of a family instance
famInstAxiom :: FamInst -> CoAxiom Unbranched
famInstAxiom = fi_axiom

-- Split the left-hand side of the FamInst
famInstSplitLHS :: FamInst -> (TyCon, [Type])
famInstSplitLHS (FamInst { fi_axiom = axiom, fi_tys = lhs })
  = (coAxiomTyCon axiom, lhs)

-- Get the RHS of the FamInst
famInstRHS :: FamInst -> Type
famInstRHS = fi_rhs

-- Get the family TyCon of the FamInst
famInstTyCon :: FamInst -> TyCon
famInstTyCon = coAxiomTyCon . famInstAxiom

-- Return the representation TyCons introduced by data family instances, if any
famInstsRepTyCons :: [FamInst] -> [TyCon]
famInstsRepTyCons fis = [tc | FamInst { fi_flavor = DataFamilyInst tc } <- fis]

-- Extracts the TyCon for this *data* (or newtype) instance
famInstRepTyCon_maybe :: FamInst -> Maybe TyCon
famInstRepTyCon_maybe fi
  = case fi_flavor fi of
       DataFamilyInst tycon -> Just tycon
       SynFamilyInst        -> Nothing

dataFamInstRepTyCon :: FamInst -> TyCon
dataFamInstRepTyCon fi
  = case fi_flavor fi of
       DataFamilyInst tycon -> tycon
       SynFamilyInst        -> pprPanic "dataFamInstRepTyCon" (ppr fi)

{-
************************************************************************
*                                                                      *
        Pretty printing
*                                                                      *
************************************************************************
-}

instance NamedThing FamInst where
   getName = coAxiomName . fi_axiom

instance Outputable FamInst where
   ppr = pprFamInst

-- Prints the FamInst as a family instance declaration
-- NB: FamInstEnv.pprFamInst is used only for internal, debug printing
--     See pprTyThing.pprFamInst for printing for the user
pprFamInst :: FamInst -> SDoc
pprFamInst famInst
  = hang (pprFamInstHdr famInst)
       2 (vcat [ ifPprDebug (ptext (sLit "Coercion axiom:") <+> ppr ax)
               , ifPprDebug (ptext (sLit "RHS:") <+> ppr (famInstRHS famInst)) ])
  where
    ax = fi_axiom famInst

pprFamInstHdr :: FamInst -> SDoc
pprFamInstHdr fi@(FamInst {fi_flavor = flavor})
  = pprTyConSort <+> pp_instance <+> pp_head
  where
    -- For *associated* types, say "type T Int = blah"
    -- For *top level* type instances, say "type instance T Int = blah"
    pp_instance
      | isTyConAssoc fam_tc = empty
      | otherwise           = ptext (sLit "instance")

    (fam_tc, etad_lhs_tys) = famInstSplitLHS fi
    vanilla_pp_head = pprTypeApp fam_tc etad_lhs_tys

    pp_head | DataFamilyInst rep_tc <- flavor
            , isAlgTyCon rep_tc
            , let extra_tvs = dropList etad_lhs_tys (tyConTyVars rep_tc)
            , not (null extra_tvs)
            = getPprStyle $ \ sty ->
              if debugStyle sty
              then vanilla_pp_head   -- With -dppr-debug just show it as-is
              else pprTypeApp fam_tc (etad_lhs_tys ++ mkTyVarTys extra_tvs)
                     -- Without -dppr-debug, eta-expand
                     -- See Trac #8674
                     -- (This is probably over the top now that we use this
                     --  only for internal debug printing; PprTyThing.pprFamInst
                     --  is used for user-level printing.)
            | otherwise
            = vanilla_pp_head

    pprTyConSort = case flavor of
                     SynFamilyInst        -> ptext (sLit "type")
                     DataFamilyInst tycon
                       | isDataTyCon     tycon -> ptext (sLit "data")
                       | isNewTyCon      tycon -> ptext (sLit "newtype")
                       | isAbstractTyCon tycon -> ptext (sLit "data")
                       | otherwise             -> ptext (sLit "WEIRD") <+> ppr tycon

pprFamInsts :: [FamInst] -> SDoc
pprFamInsts finsts = vcat (map pprFamInst finsts)

{-
Note [Lazy axiom match]
~~~~~~~~~~~~~~~~~~~~~~~
It is Vitally Important that mkImportedFamInst is *lazy* in its axiom
parameter. The axiom is loaded lazily, via a forkM, in TcIface. Sometime
later, mkImportedFamInst is called using that axiom. However, the axiom
may itself depend on entities which are not yet loaded as of the time
of the mkImportedFamInst. Thus, if mkImportedFamInst eagerly looks at the
axiom, a dependency loop spontaneously appears and GHC hangs. The solution
is simply for mkImportedFamInst never, ever to look inside of the axiom
until everything else is good and ready to do so. We can assume that this
readiness has been achieved when some other code pulls on the axiom in the
FamInst. Thus, we pattern match on the axiom lazily (in the where clause,
not in the parameter list) and we assert the consistency of names there
also.
-}

-- Make a family instance representation from the information found in an
-- interface file.  In particular, we get the rough match info from the iface
-- (instead of computing it here).
mkImportedFamInst :: Name               -- Name of the family
                  -> [Maybe Name]       -- Rough match info
                  -> CoAxiom Unbranched -- Axiom introduced
                  -> FamInst            -- Resulting family instance
mkImportedFamInst fam mb_tcs axiom
  = FamInst {
      fi_fam    = fam,
      fi_tcs    = mb_tcs,
      fi_tvs    = tvs,
      fi_tys    = tys,
      fi_rhs    = rhs,
      fi_axiom  = axiom,
      fi_flavor = flavor }
  where
     -- See Note [Lazy axiom match]
     ~(CoAxiom { co_ax_branches =
       ~(FirstBranch ~(CoAxBranch { cab_lhs = tys
                                  , cab_tvs = tvs
                                  , cab_rhs = rhs })) }) = axiom

         -- Derive the flavor for an imported FamInst rather disgustingly
         -- Maybe we should store it in the IfaceFamInst?
     flavor = case splitTyConApp_maybe rhs of
                Just (tc, _)
                  | Just ax' <- tyConFamilyCoercion_maybe tc
                  , ax' == axiom
                  -> DataFamilyInst tc
                _ -> SynFamilyInst

{-
************************************************************************
*                                                                      *
                FamInstEnv
*                                                                      *
************************************************************************

Note [FamInstEnv]
~~~~~~~~~~~~~~~~~
A FamInstEnv maps a family name to the list of known instances for that family.

The same FamInstEnv includes both 'data family' and 'type family' instances.
Type families are reduced during type inference, but not data families;
the user explains when to use a data family instance by using contructors
and pattern matching.

Neverthless it is still useful to have data families in the FamInstEnv:

 - For finding overlaps and conflicts

 - For finding the representation type...see FamInstEnv.topNormaliseType
   and its call site in Simplify

 - In standalone deriving instance Eq (T [Int]) we need to find the
   representation type for T [Int]

Note [Varying number of patterns for data family axioms]
~~~~~~~~~~~~~~~~~~~~~~~~~~~~~~~~~~~~~~~~~~~~~~~~~~~~~~~~
For data families, the number of patterns may vary between instances.
For example
   data family T a b
   data instance T Int a = T1 a | T2
   data instance T Bool [a] = T3 a

Then we get a data type for each instance, and an axiom:
   data TInt a = T1 a | T2
   data TBoolList a = T3 a

   axiom ax7   :: T Int ~ TInt   -- Eta-reduced
   axiom ax8 a :: T Bool [a] ~ TBoolList a

These two axioms for T, one with one pattern, one with two.  The reason
for this eta-reduction is decribed in TcInstDcls
   Note [Eta reduction for data family axioms]
-}

type FamInstEnv = UniqFM FamilyInstEnv  -- Maps a family to its instances
     -- See Note [FamInstEnv]

type FamInstEnvs = (FamInstEnv, FamInstEnv)
     -- External package inst-env, Home-package inst-env

newtype FamilyInstEnv
  = FamIE [FamInst]     -- The instances for a particular family, in any order

instance Outputable FamilyInstEnv where
  ppr (FamIE fs) = ptext (sLit "FamIE") <+> vcat (map ppr fs)

-- INVARIANTS:
--  * The fs_tvs are distinct in each FamInst
--      of a range value of the map (so we can safely unify them)

emptyFamInstEnvs :: (FamInstEnv, FamInstEnv)
emptyFamInstEnvs = (emptyFamInstEnv, emptyFamInstEnv)

emptyFamInstEnv :: FamInstEnv
emptyFamInstEnv = emptyUFM

famInstEnvElts :: FamInstEnv -> [FamInst]
famInstEnvElts fi = [elt | FamIE elts <- eltsUFM fi, elt <- elts]

familyInstances :: (FamInstEnv, FamInstEnv) -> TyCon -> [FamInst]
familyInstances (pkg_fie, home_fie) fam
  = get home_fie ++ get pkg_fie
  where
    get env = case lookupUFM env fam of
                Just (FamIE insts) -> insts
                Nothing                      -> []

-- | Collects the names of the concrete types and type constructors that
-- make up the LHS of a type family instance, including the family
-- name itself.
--
-- For instance, given `type family Foo a b`:
-- `type instance Foo (F (G (H a))) b = ...` would yield [Foo,F,G,H]
--
-- Used in the implementation of ":info" in GHCi.
orphNamesOfFamInst :: FamInst -> NameSet
orphNamesOfFamInst fam_inst
  = orphNamesOfTypes (concat (brListMap cab_lhs (coAxiomBranches axiom)))
    `extendNameSet` getName (coAxiomTyCon axiom)
  where
    axiom = fi_axiom fam_inst

extendFamInstEnvList :: FamInstEnv -> [FamInst] -> FamInstEnv
extendFamInstEnvList inst_env fis = foldl extendFamInstEnv inst_env fis

extendFamInstEnv :: FamInstEnv -> FamInst -> FamInstEnv
extendFamInstEnv inst_env
                 ins_item@(FamInst {fi_fam = cls_nm})
  = addToUFM_C add inst_env cls_nm (FamIE [ins_item])
  where
    add (FamIE items) _ = FamIE (ins_item:items)

deleteFromFamInstEnv :: FamInstEnv -> FamInst -> FamInstEnv
-- Used only for overriding in GHCi
deleteFromFamInstEnv inst_env fam_inst@(FamInst {fi_fam = fam_nm})
 = adjustUFM adjust inst_env fam_nm
 where
   adjust :: FamilyInstEnv -> FamilyInstEnv
   adjust (FamIE items)
     = FamIE (filterOut (identicalFamInstHead fam_inst) items)

identicalFamInstHead :: FamInst -> FamInst -> Bool
-- ^ True when the LHSs are identical
-- Used for overriding in GHCi
identicalFamInstHead (FamInst { fi_axiom = ax1 }) (FamInst { fi_axiom = ax2 })
  =  coAxiomTyCon ax1 == coAxiomTyCon ax2
  && brListLength brs1 == brListLength brs2
  && and (brListZipWith identical_branch brs1 brs2)
  where
    brs1 = coAxiomBranches ax1
    brs2 = coAxiomBranches ax2

    identical_branch br1 br2
      =  isJust (tcMatchTys tvs1 noLazyEqs lhs1 lhs2)
      && isJust (tcMatchTys tvs2 noLazyEqs lhs2 lhs1)
      where
        tvs1 = mkVarSet (coAxBranchTyVars br1)
        tvs2 = mkVarSet (coAxBranchTyVars br2)
        lhs1 = coAxBranchLHS br1
        lhs2 = coAxBranchLHS br2

{-
************************************************************************
*                                                                      *
                Compatibility
*                                                                      *
************************************************************************

Note [Apartness]
~~~~~~~~~~~~~~~~
In dealing with closed type families, we must be able to check that one type
will never reduce to another. This check is called /apartness/. The check
is always between a target (which may be an arbitrary type) and a pattern.
Here is how we do it:

apart(target, pattern) = not (unify(flatten(target), pattern))

where flatten (implemented in flattenTys, below) converts all type-family
applications into fresh variables. (See Note [Flattening].)

Note [Compatibility]
~~~~~~~~~~~~~~~~~~~~
Two patterns are /compatible/ if either of the following conditions hold:
1) The patterns are apart.
2) The patterns unify with a substitution S, and their right hand sides
equal under that substitution.

For open type families, only compatible instances are allowed. For closed
type families, the story is slightly more complicated. Consider the following:

type family F a where
  F Int = Bool
  F a   = Int

g :: Show a => a -> F a
g x = length (show x)

Should that type-check? No. We need to allow for the possibility that 'a'
might be Int and therefore 'F a' should be Bool. We can simplify 'F a' to Int
only when we can be sure that 'a' is not Int.

To achieve this, after finding a possible match within the equations, we have to
go back to all previous equations and check that, under the
substitution induced by the match, other branches are surely apart. (See
Note [Apartness].) This is similar to what happens with class
instance selection, when we need to guarantee that there is only a match and
no unifiers. The exact algorithm is different here because the the
potentially-overlapping group is closed.

As another example, consider this:

type family G x
type instance where
  G Int = Bool
  G a   = Double

type family H y
-- no instances

Now, we want to simplify (G (H Char)). We can't, because (H Char) might later
simplify to be Int. So, (G (H Char)) is stuck, for now.

While everything above is quite sound, it isn't as expressive as we'd like.
Consider this:

type family J a where
  J Int = Int
  J a   = a

Can we simplify (J b) to b? Sure we can. Yes, the first equation matches if
b is instantiated with Int, but the RHSs coincide there, so it's all OK.

So, the rule is this: when looking up a branch in a closed type family, we
find a branch that matches the target, but then we make sure that the target
is apart from every previous *incompatible* branch. We don't check the
branches that are compatible with the matching branch, because they are either
irrelevant (clause 1 of compatible) or benign (clause 2 of compatible).
-}

-- See Note [Compatibility]
compatibleBranches :: CoAxBranch -> CoAxBranch -> Bool
compatibleBranches (CoAxBranch { cab_lhs = lhs1, cab_rhs = rhs1 })
                   (CoAxBranch { cab_lhs = lhs2, cab_rhs = rhs2 })
  = case tcUnifyTysFG instanceBindFun lhs1 lhs2 of
      SurelyApart -> True
      Unifiable subst
        | Type.substTy subst rhs1 `eqType` Type.substTy subst rhs2
        -> True
      _ -> False

-- takes a CoAxiom with unknown branch incompatibilities and computes
-- the compatibilities
-- See Note [Storing compatibility] in CoAxiom
computeAxiomIncomps :: CoAxiom br -> CoAxiom br
computeAxiomIncomps ax@(CoAxiom { co_ax_branches = branches })
  = ax { co_ax_branches = go [] branches }
  where
    go :: [CoAxBranch] -> BranchList CoAxBranch br -> BranchList CoAxBranch br
    go prev_branches (FirstBranch br)
      = FirstBranch (br { cab_incomps = mk_incomps br prev_branches })
    go prev_branches (NextBranch br tail)
      = let br' = br { cab_incomps = mk_incomps br prev_branches } in
        NextBranch br' (go (br' : prev_branches) tail)

    mk_incomps :: CoAxBranch -> [CoAxBranch] -> [CoAxBranch]
    mk_incomps br = filter (not . compatibleBranches br)

{-
************************************************************************
*                                                                      *
           Constructing axioms
    These functions are here because tidyType / tcUnifyTysFG
    are not available in CoAxiom
*                                                                      *
************************************************************************

Note [Tidy axioms when we build them]
~~~~~~~~~~~~~~~~~~~~~~~~~~~~~~~~~~~~~
We print out axioms and don't want to print stuff like
    F k k a b = ...
Instead we must tidy those kind variables.  See Trac #7524.
-}

-- all axiom roles are Nominal, as this is only used with type families
mkCoAxBranch :: [TyVar] -- original, possibly stale, tyvars
             -> [Type]  -- LHS patterns
             -> Type    -- RHS
             -> SrcSpan
             -> CoAxBranch
mkCoAxBranch tvs lhs rhs loc
  = CoAxBranch { cab_tvs     = tvs1
               , cab_lhs     = tidyTypes env lhs
               , cab_roles   = map (const Nominal) tvs1
               , cab_rhs     = tidyType  env rhs
               , cab_loc     = loc
               , cab_incomps = placeHolderIncomps }
  where
    (env, tvs1) = tidyTyVarBndrs emptyTidyEnv tvs
    -- See Note [Tidy axioms when we build them]

-- all of the following code is here to avoid mutual dependencies with
-- Coercion
mkBranchedCoAxiom :: Name -> TyCon -> [CoAxBranch] -> CoAxiom Branched
mkBranchedCoAxiom ax_name fam_tc branches
  = computeAxiomIncomps $
    CoAxiom { co_ax_unique   = nameUnique ax_name
            , co_ax_name     = ax_name
            , co_ax_tc       = fam_tc
            , co_ax_role     = Nominal
            , co_ax_implicit = False
            , co_ax_branches = toBranchList branches }

mkUnbranchedCoAxiom :: Name -> TyCon -> CoAxBranch -> CoAxiom Unbranched
mkUnbranchedCoAxiom ax_name fam_tc branch
  = CoAxiom { co_ax_unique   = nameUnique ax_name
            , co_ax_name     = ax_name
            , co_ax_tc       = fam_tc
            , co_ax_role     = Nominal
            , co_ax_implicit = False
            , co_ax_branches = FirstBranch (branch { cab_incomps = [] }) }

mkSingleCoAxiom :: Role -> Name
                -> [TyVar] -> TyCon -> [Type] -> Type
                -> CoAxiom Unbranched
-- Make a single-branch CoAxiom, incluidng making the branch itself
-- Used for both type family (Nominal) and data family (Representational)
-- axioms, hence passing in the Role
mkSingleCoAxiom role ax_name tvs fam_tc lhs_tys rhs_ty
  = CoAxiom { co_ax_unique   = nameUnique ax_name
            , co_ax_name     = ax_name
            , co_ax_tc       = fam_tc
            , co_ax_role     = role
            , co_ax_implicit = False
            , co_ax_branches = FirstBranch (branch { cab_incomps = [] }) }
  where
    branch = mkCoAxBranch tvs lhs_tys rhs_ty (getSrcSpan ax_name)

{-
************************************************************************
*                                                                      *
                Looking up a family instance
*                                                                      *
************************************************************************

@lookupFamInstEnv@ looks up in a @FamInstEnv@, using a one-way match.
Multiple matches are only possible in case of type families (not data
families), and then, it doesn't matter which match we choose (as the
instances are guaranteed confluent).

We return the matching family instances and the type instance at which it
matches.  For example, if we lookup 'T [Int]' and have a family instance

  data instance T [a] = ..

desugared to

  data :R42T a = ..
  coe :Co:R42T a :: T [a] ~ :R42T a

we return the matching instance '(FamInst{.., fi_tycon = :R42T}, Int)'.
-}

-- when matching a type family application, we get a FamInst,
-- and the list of types the axiom should be applied to
data FamInstMatch l = FamInstMatch { fim_instance :: FamInst
                                   , fim_tys      :: [Type]
                                   , fim_lazy_eqs :: LazyEqs l
                                   }
  -- See Note [Over-saturated matches]

instance Outputable (FamInstMatch l) where
  ppr (FamInstMatch { fim_instance = inst
                    , fim_tys      = tys })
    = ptext (sLit "match with") <+> parens (ppr inst) <+> ppr tys

lookupFamInstEnv
    :: FamInstEnvs
    -> TyCon -> [Type]          -- What we are looking for
    -> LazyEqs l                -- We might use these lazy equalities
    -> [FamInstMatch l]         -- Successful matches
-- Precondition: the tycon is saturated (or over-saturated)

lookupFamInstEnv
   = lookup_fam_inst_env match
   where
     match _ tpl_tvs tpl_tys tys leqs = tcMatchTys tpl_tvs leqs tpl_tys tys

lookupFamInstEnvConflicts
    :: FamInstEnvs
    -> FamInst          -- Putative new instance
    -> [FamInstMatch l] -- Conflicting matches (don't look at the fim_tys field)
-- E.g. when we are about to add
--    f : type instance F [a] = a->a
-- we do (lookupFamInstConflicts f [b])
-- to find conflicting matches
--
-- Precondition: the tycon is saturated (or over-saturated)

lookupFamInstEnvConflicts envs fam_inst@(FamInst { fi_axiom = new_axiom })
  = lookup_fam_inst_env my_unify envs fam tys noLazyEqs
  where
    (fam, tys) = famInstSplitLHS fam_inst
        -- In example above,   fam tys' = F [b]

    my_unify (FamInst { fi_axiom = old_axiom }) tpl_tvs tpl_tys _ _
       = ASSERT2( tyVarsOfTypes tys `disjointVarSet` tpl_tvs,
                  (ppr fam <+> ppr tys) $$
                  (ppr tpl_tvs <+> ppr tpl_tys) )
                -- Unification will break badly if the variables overlap
                -- They shouldn't because we allocate separate uniques for them
         if compatibleBranches (coAxiomSingleBranch old_axiom) new_branch
           then Nothing
           else Just noSubst
      -- Note [Family instance overlap conflicts]

    noSubst = panic "lookupFamInstEnvConflicts noSubst"
    new_branch = coAxiomSingleBranch new_axiom

{-
Note [Family instance overlap conflicts]
~~~~~~~~~~~~~~~~~~~~~~~~~~~~~~~~~~~~~~~~
- In the case of data family instances, any overlap is fundamentally a
  conflict (as these instances imply injective type mappings).

- In the case of type family instances, overlap is admitted as long as
  the right-hand sides of the overlapping rules coincide under the
  overlap substitution.  eg
       type instance F a Int = a
       type instance F Int b = b
  These two overlap on (F Int Int) but then both RHSs are Int,
  so all is well. We require that they are syntactically equal;
  anything else would be difficult to test for at this stage.
-}

------------------------------------------------------------
-- Might be a one-way match or a unifier
type MatchFun l =  FamInst                -- The FamInst template
                 -> TyVarSet -> [Type]     --   fi_tvs, fi_tys of that FamInst
                -> [Type]                 -- Target to match against
                -> LazyEqs l              -- We might use these lazy equalities
                -> Maybe (MatchResult l)

lookup_fam_inst_env'          -- The worker, local to this module
    :: MatchFun l
    -> FamInstEnv
    -> TyCon -> [Type]        -- What we are looking for
    -> LazyEqs l
    -> [FamInstMatch l]
lookup_fam_inst_env' match_fun ie fam match_tys leqs
  | isOpenFamilyTyCon fam
  , Just (FamIE insts) <- lookupUFM ie fam
  = find insts    -- The common case
  | otherwise = []
  where

    find [] = []
    find (item@(FamInst { fi_tcs = mb_tcs, fi_tvs = tpl_tvs,
                          fi_tys = tpl_tys }) : rest)
        -- Fast check for no match, uses the "rough match" fields
      | instanceCantMatch rough_tcs mb_tcs
      = find rest

        -- Proper check
      | Just subst <- match_fun item (mkVarSet tpl_tvs) tpl_tys match_tys1 leqs
      = (FamInstMatch { fim_instance = item
                      , fim_tys      = substTyVars (mr_subst subst) tpl_tvs `chkAppend` match_tys2
                      , fim_lazy_eqs = mr_lazy_eqs subst })
        : find rest

        -- No match => try next
      | otherwise
      = find rest

      where
        (rough_tcs, match_tys1, match_tys2) = split_tys tpl_tys

      -- Precondition: the tycon is saturated (or over-saturated)

    -- Deal with over-saturation
    -- See Note [Over-saturated matches]
    split_tys tpl_tys
      | isTypeFamilyTyCon fam
      = pre_rough_split_tys

      | otherwise
      = let (match_tys1, match_tys2) = splitAtList tpl_tys match_tys
            rough_tcs = roughMatchTcs match_tys1
        in (rough_tcs, match_tys1, match_tys2)

    (pre_match_tys1, pre_match_tys2) = splitAt (tyConArity fam) match_tys
    pre_rough_split_tys
      = (roughMatchTcs pre_match_tys1, pre_match_tys1, pre_match_tys2)

lookup_fam_inst_env           -- The worker, local to this module
    :: MatchFun l
    -> FamInstEnvs
    -> TyCon -> [Type]          -- What we are looking for
    -> LazyEqs l                -- We might use these lazy equalities
    -> [FamInstMatch l]         -- Successful matches

-- Precondition: the tycon is saturated (or over-saturated)

lookup_fam_inst_env match_fun (pkg_ie, home_ie) fam tys leqs
  =  lookup_fam_inst_env' match_fun home_ie fam tys leqs
  ++ lookup_fam_inst_env' match_fun pkg_ie  fam tys leqs

{-
Note [Over-saturated matches]
~~~~~~~~~~~~~~~~~~~~~~~~~~~~~
It's ok to look up an over-saturated type constructor.  E.g.
     type family F a :: * -> *
     type instance F (a,b) = Either (a->b)

The type instance gives rise to a newtype TyCon (at a higher kind
which you can't do in Haskell!):
     newtype FPair a b = FP (Either (a->b))

Then looking up (F (Int,Bool) Char) will return a FamInstMatch
     (FPair, [Int,Bool,Char])
The "extra" type argument [Char] just stays on the end.

We handle data families and type families separately here:

 * For type families, all instances of a type family must have the
   same arity, so we can precompute the split between the match_tys
   and the overflow tys. This is done in pre_rough_split_tys.

 * For data family instances, though, we need to re-split for each
   instance, because the breakdown might be different for each
   instance.  Why?  Because of eta reduction; see Note [Eta reduction
   for data family axioms] in TcInstDcls.
-}

-- checks if one LHS is dominated by a list of other branches
-- in other words, if an application would match the first LHS, it is guaranteed
-- to match at least one of the others. The RHSs are ignored.
-- This algorithm is conservative:
--   True -> the LHS is definitely covered by the others
--   False -> no information
-- It is currently (Oct 2012) used only for generating errors for
-- inaccessible branches. If these errors go unreported, no harm done.
-- This is defined here to avoid a dependency from CoAxiom to Unify
isDominatedBy :: CoAxBranch -> [CoAxBranch] -> Bool
isDominatedBy branch branches
  = or $ map match branches
    where
      lhs = coAxBranchLHS branch
      match (CoAxBranch { cab_tvs = tvs, cab_lhs = tys })
        = isJust $ tcMatchTys (mkVarSet tvs) noLazyEqs tys lhs

{-
************************************************************************
*                                                                      *
                Choosing an axiom application
*                                                                      *
************************************************************************

The lookupFamInstEnv function does a nice job for *open* type families,
but we also need to handle closed ones when normalising a type:
-}

reduceTyFamApp_maybe :: FamInstEnvs
                     -> Role              -- Desired role of result coercion
                     -> TyCon -> [Type]
                     -> LazyEqs l
                     -> Maybe (Coercion, Type, LazyEqs l)
-- Attempt to do a *one-step* reduction of a type-family application
--    but *not* newtypes
-- Works on type-synonym families always; data-families only if
--     the role we seek is representational
-- It does *not* normlise the type arguments first, so this may not
--     go as far as you want. If you want normalised type arguments,
--     use normaliseTcArgs first.
--
-- The TyCon can be oversaturated.
-- Works on both open and closed families

reduceTyFamApp_maybe envs role tc tys leqs
  | Phantom <- role
  = Nothing

  | case role of
       Representational -> isOpenFamilyTyCon    tc
       _                -> isOpenTypeFamilyTyCon tc
       -- If we seek a representational coercion
       -- (e.g. the call in topNormaliseType_maybe) then we can
       -- unwrap data families as well as type-synonym families;
       -- otherwise only type-synonym families
  , FamInstMatch { fim_instance = fam_inst
                 , fim_tys =      inst_tys
                 , fim_lazy_eqs = lazy_eqs } : _ <- lookupFamInstEnv envs tc tys leqs
      -- NB: Allow multiple matches because of compatible overlap

  = let ax     = famInstAxiom fam_inst
        co     = mkUnbranchedAxInstCo role ax inst_tys
        ty     = pSnd (coercionKind co)
    in Just (co, ty, lazy_eqs)

  | Just ax <- isClosedSynFamilyTyConWithAxiom_maybe tc
  , Just (ind, inst_tys, lazy_eqs) <- chooseBranch ax tys leqs
  = let co     = mkAxInstCo role ax ind inst_tys
        ty     = pSnd (coercionKind co)
    in Just (co, ty, lazy_eqs)

  | Just ax           <- isBuiltInSynFamTyCon_maybe tc
  , Just (coax,ts,ty) <- sfMatchFam ax tys
  = let co = mkAxiomRuleCo coax ts []
    in Just (co, ty, noLazyEqs)

  | otherwise
  = Nothing

-- The axiom can be oversaturated. (Closed families only.)
chooseBranch :: CoAxiom Branched -> [Type] -> LazyEqs l -> Maybe (BranchIndex, [Type], LazyEqs l)
chooseBranch axiom tys leqs
  = do { let num_pats = coAxiomNumPats axiom
             (target_tys, extra_tys) = splitAt num_pats tys
             branches = coAxiomBranches axiom
       ; (ind, inst_tys, lazy_eqs) <- findBranch (fromBranchList branches) 0 target_tys leqs
       ; return (ind, inst_tys ++ extra_tys, lazy_eqs) }

-- The axiom must *not* be oversaturated
findBranch :: [CoAxBranch]             -- branches to check
           -> BranchIndex              -- index of current branch
           -> [Type]                   -- target types
           -> LazyEqs l
           -> Maybe (BranchIndex, [Type], LazyEqs l)
findBranch (CoAxBranch { cab_tvs = tpl_tvs, cab_lhs = tpl_lhs, cab_incomps = incomps }
              : rest) ind target_tys leqs
  = case tcMatchTys (mkVarSet tpl_tvs) leqs tpl_lhs target_tys of
      Just subst -- matching worked. now, check for apartness.
        |  all (isSurelyApart
                . tcUnifyTysFG instanceBindFun flattened_target
                . coAxBranchLHS) incomps
        -> -- matching worked & we're apart from all incompatible branches. success
           Just (ind, substTyVars (mr_subst subst) tpl_tvs, mr_lazy_eqs subst)

      -- failure. keep looking
      _ -> findBranch rest (ind+1) target_tys leqs

  where isSurelyApart SurelyApart = True
        isSurelyApart _           = False

        -- See Note [Flattening] below
        flattened_target = flattenTys in_scope target_tys
        in_scope = mkInScopeSet (unionVarSets $
                                 map (tyVarsOfTypes . coAxBranchLHS) incomps)

-- fail if no branches left
findBranch [] _ _ _ = Nothing

{-
************************************************************************
*                                                                      *
                Looking up a family instance
*                                                                      *
************************************************************************
-}

topNormaliseType :: FamInstEnvs -> Type -> Type
topNormaliseType env ty = case topNormaliseType_maybe env ty of
                            Just (_co, ty') -> ty'
                            Nothing         -> ty

topNormaliseType_maybe :: FamInstEnvs -> Type -> Maybe (Coercion, Type)

-- ^ Get rid of *outermost* (or toplevel)
--      * type function redex
--      * data family redex
--      * newtypes
-- returning an appropriate Representaitonal coercion.  Specifically, if
--   topNormaliseType_maybe env ty = Maybe (co, ty')
-- then
--   (a) co :: ty ~R ty'
--   (b) ty' is not a newtype, and is not a type-family or data-family redex
--
-- However, ty' can be something like (Maybe (F ty)), where
-- (F ty) is a redex.
--
-- Its a bit like Type.repType, but handles type families too

topNormaliseType_maybe env ty
  = topNormaliseTypeX_maybe stepper ty
  where
<<<<<<< HEAD
    stepper
      = unwrapNewTypeStepper
        `composeSteppers`
        \ rec_nts tc tys ->
        let (args_co, ntys) = normaliseTcArgs env Representational tc tys in
        case reduceTyFamApp_maybe env Representational tc ntys noLazyEqs of
          Just (co, rhs, _) -> NS_Step rec_nts rhs (args_co `mkTransCo` co)
          Nothing           -> NS_Done
=======
    stepper = unwrapNewTypeStepper `composeSteppers` tyFamStepper

    tyFamStepper rec_nts tc tys  -- Try to step a type/data familiy
      = let (args_co, ntys) = normaliseTcArgs env Representational tc tys in
        case reduceTyFamApp_maybe env Representational tc ntys of
          Just (co, rhs) -> NS_Step rec_nts rhs (args_co `mkTransCo` co)
          Nothing        -> NS_Done
>>>>>>> 74a00bc8

---------------
normaliseTcApp :: FamInstEnvs -> Role -> TyCon -> [Type] -> (Coercion, Type)
-- See comments on normaliseType for the arguments of this function
normaliseTcApp env role tc tys
  | isTypeSynonymTyCon tc
  , Just (tenv, rhs, ntys') <- expandSynTyCon_maybe tc ntys
  , (co2, ninst_rhs) <- normaliseType env role (Type.substTy (mkTopTvSubst tenv) rhs)
  = if isReflCo co2 then (args_co,                 mkTyConApp tc ntys)
                    else (args_co `mkTransCo` co2, mkAppTys ninst_rhs ntys')

  | Just (first_co, ty', _) <- reduceTyFamApp_maybe env role tc ntys noLazyEqs
  , (rest_co,nty) <- normaliseType env role ty'
  = (args_co `mkTransCo` first_co `mkTransCo` rest_co, nty)

  | otherwise   -- No unique matching family instance exists;
                -- we do not do anything
  = (args_co, mkTyConApp tc ntys)

  where
    (args_co, ntys) = normaliseTcArgs env role tc tys


---------------
normaliseTcArgs :: FamInstEnvs            -- environment with family instances
                 -> Role                   -- desired role of output coercion
                 -> TyCon -> [Type]        -- tc tys
                 -> (Coercion, [Type])     -- (co, new_tys), where
                                           -- co :: tc tys ~ tc new_tys
normaliseTcArgs env role tc tys
  = (mkTyConAppCo role tc cois, ntys)
  where
    (cois, ntys) = zipWithAndUnzip (normaliseType env) (tyConRolesX role tc) tys

---------------
normaliseType :: FamInstEnvs            -- environment with family instances
               -> Role                   -- desired role of output coercion
               -> Type                   -- old type
               -> (Coercion, Type)       -- (coercion,new type), where
                                        -- co :: old-type ~ new_type
-- Normalise the input type, by eliminating *all* type-function redexes
-- but *not* newtypes (which are visible to the programmer)
-- Returns with Refl if nothing happens
-- Try to not to disturb type synonyms if possible

normaliseType env role (TyConApp tc tys)
  = normaliseTcApp env role tc tys
normaliseType _env role ty@(LitTy {}) = (mkReflCo role ty, ty)
normaliseType env role (AppTy ty1 ty2)
  = let (coi1,nty1) = normaliseType env role    ty1
        (coi2,nty2) = normaliseType env Nominal ty2
    in  (mkAppCo coi1 coi2, mkAppTy nty1 nty2)
normaliseType env role (FunTy ty1 ty2)
  = let (coi1,nty1) = normaliseType env role ty1
        (coi2,nty2) = normaliseType env role ty2
    in  (mkFunCo role coi1 coi2, mkFunTy nty1 nty2)
normaliseType env role (ForAllTy tyvar ty1)
  = let (coi,nty1) = normaliseType env role ty1
    in  (mkForAllCo tyvar coi, ForAllTy tyvar nty1)
normaliseType _  role ty@(TyVarTy _)
  = (mkReflCo role ty,ty)

{-
************************************************************************
*                                                                      *
              Flattening
*                                                                      *
************************************************************************

Note [Flattening]
~~~~~~~~~~~~~~~~~
As described in "Closed type families with overlapping equations"
http://research.microsoft.com/en-us/um/people/simonpj/papers/ext-f/axioms-extended.pdf
we need to flatten core types before unifying them, when checking for "surely-apart"
against earlier equations of a closed type family.
Flattening means replacing all top-level uses of type functions with
fresh variables, *taking care to preserve sharing*. That is, the type
(Either (F a b) (F a b)) should flatten to (Either c c), never (Either
c d).

Here is a nice example of why it's all necessary:

  type family F a b where
    F Int Bool = Char
    F a   b    = Double
  type family G a         -- open, no instances

How do we reduce (F (G Float) (G Float))? The first equation clearly doesn't match,
while the second equation does. But, before reducing, we must make sure that the
target can never become (F Int Bool). Well, no matter what G Float becomes, it
certainly won't become *both* Int and Bool, so indeed we're safe reducing
(F (G Float) (G Float)) to Double.

This is necessary not only to get more reductions (which we might be
willing to give up on), but for substitutivity. If we have (F x x), we
can see that (F x x) can reduce to Double. So, it had better be the
case that (F blah blah) can reduce to Double, no matter what (blah)
is!  Flattening as done below ensures this.

flattenTys is defined here because of module dependencies.
-}

type FlattenMap = TypeMap TyVar

-- See Note [Flattening]
flattenTys :: InScopeSet -> [Type] -> [Type]
flattenTys in_scope tys = snd $ coreFlattenTys all_in_scope emptyTypeMap tys
  where
    -- when we hit a type function, we replace it with a fresh variable
    -- but, we need to make sure that this fresh variable isn't mentioned
    -- *anywhere* in the types we're flattening, even if locally-bound in
    -- a forall. That way, we can ensure consistency both within and outside
    -- of that forall.
    all_in_scope = in_scope `extendInScopeSetSet` allTyVarsInTys tys

coreFlattenTys :: InScopeSet -> FlattenMap -> [Type] -> (FlattenMap, [Type])
coreFlattenTys in_scope = go []
  where
    go rtys m []         = (m, reverse rtys)
    go rtys m (ty : tys)
      = let (m', ty') = coreFlattenTy in_scope m ty in
        go (ty' : rtys) m' tys

coreFlattenTy :: InScopeSet -> FlattenMap -> Type -> (FlattenMap, Type)
coreFlattenTy in_scope = go
  where
    go m ty | Just ty' <- coreView ty = go m ty'

    go m ty@(TyVarTy {}) = (m, ty)
    go m (AppTy ty1 ty2) = let (m1, ty1') = go m  ty1
                               (m2, ty2') = go m1 ty2 in
                           (m2, AppTy ty1' ty2')
    go m (TyConApp tc tys)
      | isFamilyTyCon tc
      = let (m', tv) = coreFlattenTyFamApp in_scope m tc tys in
        (m', mkTyVarTy tv)

      | otherwise
      = let (m', tys') = coreFlattenTys in_scope m tys in
        (m', mkTyConApp tc tys')

    go m (FunTy ty1 ty2) = let (m1, ty1') = go m  ty1
                               (m2, ty2') = go m1 ty2 in
                           (m2, FunTy ty1' ty2')

      -- Note to RAE: this will have to be changed with kind families
    go m (ForAllTy tv ty) = let (m', ty') = go m ty in
                            (m', ForAllTy tv ty')

    go m ty@(LitTy {}) = (m, ty)

coreFlattenTyFamApp :: InScopeSet -> FlattenMap
                    -> TyCon         -- type family tycon
                    -> [Type]        -- args
                    -> (FlattenMap, TyVar)
coreFlattenTyFamApp in_scope m fam_tc fam_args
  = case lookupTypeMap m fam_ty of
      Just tv -> (m, tv)
              -- we need fresh variables here, but this is called far from
              -- any good source of uniques. So, we just use the fam_tc's unique
              -- and trust uniqAway to avoid clashes. Recall that the in_scope set
              -- contains *all* tyvars, even locally bound ones elsewhere in the
              -- overall type, so this really is fresh.
      Nothing -> let tyvar_name   = mkSysTvName (getUnique fam_tc) (fsLit "fl")
                     tv = uniqAway in_scope $ mkTyVar tyvar_name (typeKind fam_ty)
                     m' = extendTypeMap m fam_ty tv in
                 (m', tv)
  where fam_ty = TyConApp fam_tc fam_args

allTyVarsInTys :: [Type] -> VarSet
allTyVarsInTys []       = emptyVarSet
allTyVarsInTys (ty:tys) = allTyVarsInTy ty `unionVarSet` allTyVarsInTys tys

allTyVarsInTy :: Type -> VarSet
allTyVarsInTy = go
  where
    go (TyVarTy tv)      = unitVarSet tv
    go (AppTy ty1 ty2)   = (go ty1) `unionVarSet` (go ty2)
    go (TyConApp _ tys)  = allTyVarsInTys tys
    go (FunTy ty1 ty2)   = (go ty1) `unionVarSet` (go ty2)
    go (ForAllTy tv ty)  = (go (tyVarKind tv)) `unionVarSet`
                           unitVarSet tv `unionVarSet`
                           (go ty) -- don't remove tv
    go (LitTy {})        = emptyVarSet<|MERGE_RESOLUTION|>--- conflicted
+++ resolved
@@ -916,24 +916,13 @@
 topNormaliseType_maybe env ty
   = topNormaliseTypeX_maybe stepper ty
   where
-<<<<<<< HEAD
-    stepper
-      = unwrapNewTypeStepper
-        `composeSteppers`
-        \ rec_nts tc tys ->
-        let (args_co, ntys) = normaliseTcArgs env Representational tc tys in
+    stepper = unwrapNewTypeStepper `composeSteppers` tyFamStepper
+
+    tyFamStepper rec_nts tc tys  -- Try to step a type/data familiy
+      = let (args_co, ntys) = normaliseTcArgs env Representational tc tys in
         case reduceTyFamApp_maybe env Representational tc ntys noLazyEqs of
           Just (co, rhs, _) -> NS_Step rec_nts rhs (args_co `mkTransCo` co)
           Nothing           -> NS_Done
-=======
-    stepper = unwrapNewTypeStepper `composeSteppers` tyFamStepper
-
-    tyFamStepper rec_nts tc tys  -- Try to step a type/data familiy
-      = let (args_co, ntys) = normaliseTcArgs env Representational tc tys in
-        case reduceTyFamApp_maybe env Representational tc ntys of
-          Just (co, rhs) -> NS_Step rec_nts rhs (args_co `mkTransCo` co)
-          Nothing        -> NS_Done
->>>>>>> 74a00bc8
 
 ---------------
 normaliseTcApp :: FamInstEnvs -> Role -> TyCon -> [Type] -> (Coercion, Type)
