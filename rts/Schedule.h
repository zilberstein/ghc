--- conflicted
+++ resolved
@@ -62,11 +62,7 @@
 
 extern volatile StgWord sched_state;
 
-<<<<<<< HEAD
 /*
- * flag that tracks whether we have done any execution in this time slice.
-=======
-/* 
  * flag that tracks whether we have done any execution in this time
  * slice, and controls the disabling of the interval timer.
  *
@@ -81,7 +77,6 @@
  *
  * If the scheduler finds ACTIVITY_DONE_GC and it has a thread to run,
  * it enables the timer again with startTimer().
->>>>>>> 96ce0b02
  */
 #define ACTIVITY_YES      0
   // the RTS is active
