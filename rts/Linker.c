--- conflicted
+++ resolved
@@ -6566,28 +6566,12 @@
         if (0==strcmp(sections[i].sectname,"__text")) {
             kind = SECTIONKIND_CODE_OR_RODATA;
         }
-<<<<<<< HEAD
-        else if (!strcmp(sections[i].sectname,"__const")) {
-
-            IF_DEBUG(linker, debugBelch("ocGetNames_MachO: adding __const section\n"));
-            addSection(oc, SECTIONKIND_RWDATA,
-                (void*) (image + sections[i].offset),
-                (void*) (image + sections[i].offset + sections[i].size));
-        }
-        else if (!strcmp(sections[i].sectname,"__data")) {
-
-            IF_DEBUG(linker, debugBelch("ocGetNames_MachO: adding __data section\n"));
-            addSection(oc, SECTIONKIND_RWDATA,
-                (void*) (image + sections[i].offset),
-                (void*) (image + sections[i].offset + sections[i].size));
-=======
         else if (0==strcmp(sections[i].sectname,"__const") ||
                  0==strcmp(sections[i].sectname,"__data") ||
                  0==strcmp(sections[i].sectname,"__bss") ||
                  0==strcmp(sections[i].sectname,"__common") ||
                  0==strcmp(sections[i].sectname,"__mod_init_func")) {
             kind = SECTIONKIND_RWDATA;
->>>>>>> 94ab5d29
         }
 
         if (kind != SECTIONKIND_OTHER) {
